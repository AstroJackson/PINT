"""Functions related to simulating TOAs and models
"""
from collections import OrderedDict
from copy import deepcopy

import astropy.units as u
import numpy as np
from loguru import logger as log
from astropy import time

import pint.residuals
import pint.toa
from pint.observatory import bipm_default, get_observatory

__all__ = [
    "zero_residuals",
    "make_fake_toas",
    "make_fake_toas_uniform",
    "make_fake_toas_fromMJDs",
    "make_fake_toas_fromtim",
    "calculate_random_models",
]


def _get_freq_array(base_frequencies, ntoas):
    """Make frequency array out of one or more frequencies

    If >1 frequency is specified, will alternate

    Parameters
    ----------
    base_frequencies : astropy.units.Quantity
       array of frequencies
    ntoas : int
       number of TOAs

    Returns
    -------
    astropy.units.Quantity
        array of (potentially alternating) frequencies
    """
    freq = np.zeros(ntoas) * base_frequencies[0].unit
    num_freqs = len(base_frequencies)
    for ii, fv in enumerate(base_frequencies):
        freq[ii::num_freqs] = fv
    return freq


def zero_residuals(ts, model, maxiter=10, tolerance=None):
    """Use a model to adjust a TOAs object, setting residuals to 0 iteratively.

    Parameters
    ----------
    ts : pint.toa.TOAs
        Input TOAs (modified in-place)
    model : pint.models.timing_model.TimingModel
        current model
    maxiter : int, optional
        maximum number of iterations allowed
    tolerance : astropy.units.Quantity
        maximum allowed absolute deviation of residuals from 0; default is
        1 nanosecond if operating in full precision or 5 us if not.
    """
    ts.compute_pulse_numbers(model)
    maxresid = None
    if tolerance is None:
        tolerance = 1 * u.ns if pint.utils.check_longdouble_precision() else 5 * u.us
    for i in range(maxiter):
        r = pint.residuals.Residuals(ts, model, track_mode="use_pulse_numbers")
        resids = r.calc_time_resids(calctype="taylor")
        if maxresid is not None and (np.abs(resids).max() > maxresid):
            log.warning(
                f"Residual increasing at iteration {i} while attempting to simulate TOAs"
            )
        maxresid = np.abs(resids).max()
        if abs(resids).max() < tolerance:
            break
        ts.adjust_TOAs(-time.TimeDelta(resids))
    else:
        raise ValueError(
            f"Unable to make fake residuals - left over errors are {abs(resids).max()}"
        )


def get_fake_toa_clock_versions(model, include_bipm=False, include_gps=True):
    """Get the clock settings (corrections, etc) for fake TOAs

    Parameters
    ----------
    model : pint.models.timing_model.TimingModel
        current model
    include_bipm : bool, optional
        Whether or not to disable UTC-> TT BIPM clock
        correction (see :class:`pint.observatory.topo_obs.TopoObs`)
    include_gps : bool, optional
        Whether or not to disable UTC(GPS)->UTC clock correction
        (see :class:`pint.observatory.topo_obs.TopoObs`)
    """
    bipm_version = bipm_default
    if model["CLOCK"].value is not None:
        if model["CLOCK"].value == "TT(TAI)":
            include_bipm = False
            log.info("Using CLOCK = TT(TAI), so setting include_bipm = False")
        elif "BIPM" in model["CLOCK"].value:
            clk = model["CLOCK"].value.strip(")").split("(")
            if len(clk) == 2:
                ctype, cvers = clk
                if ctype == "TT" and cvers.startswith("BIPM"):
                    if bipm_version is None:
                        bipm_version = cvers
                        log.info(f"Using CLOCK = {bipm_version} from the given model")
                else:
                    log.warning(
                        f'CLOCK = {model["CLOCK"].value} is not implemented. '
                        f"Using TT({bipm_default}) instead."
                    )
                include_bipm = True
        else:
            log.warning(
                f'CLOCK = {model["CLOCK"].value} is not implemented. '
                f"Using TT({bipm_default}) instead."
            )
            include_bipm = True

    return {
        "include_bipm": include_bipm,
        "bipm_version": bipm_version,
        "include_gps": include_gps,
    }


def make_fake_toas(ts, model, add_noise=False, name="fake"):
    """Make toas from an array of times

    Can include alternating frequencies if fed an array of frequencies,
    only works with one observatory at a time

    Parameters
    ----------
    ts : pint.toa.TOAs
        Input TOAs to match
    model : pint.models.timing_model.TimingModel
        current model
    add_noise : bool, optional
        Add noise to the TOAs (otherwise `error` just populates the column)
    name : str, optional
        Name for the TOAs (goes into the flags)

    Returns
    -------
    TOAs : pint.toa.TOAs
        object with toas matching toas but with residuals starting at zero (but then with optional noise)

    Notes
    -----
    `add_noise` respects any ``EFAC`` or ``EQUAD`` present in the `model`
    """
    tsim = deepcopy(ts)
    zero_residuals(tsim, model)
    if add_noise:
        # this function will include EFAC and EQUAD
        err = model.scaled_toa_uncertainty(tsim) * np.random.normal(size=len(tsim))
        # Add the actual TOA noise
        tsim.adjust_TOAs(time.TimeDelta(err))

    for f in tsim.table["flags"]:
        f["name"] = name

    return tsim


def update_fake_dms(model, ts, dm_error, add_noise):
    """Update simulated wideband DM information in TOAs."""
    toas = deepcopy(ts)

    dm_errors = dm_error * np.ones(len(toas))

    for f, dme in zip(toas.table["flags"], dm_errors):
        f["pp_dme"] = str(dme.to_value(pint.dmu))

    scaled_dm_errors = model.scaled_dm_uncertainty(toas)
    dms = model.total_dm(toas)
    if add_noise:
        dms += scaled_dm_errors.to(pint.dmu) * np.random.randn(len(scaled_dm_errors))

    for f, dm in zip(toas.table["flags"], dms):
        f["pp_dm"] = str(dm.to_value(pint.dmu))

    return toas


def make_fake_toas_uniform(
    startMJD,
    endMJD,
    ntoas,
    model,
    fuzz=0,
    freq=1400 * u.MHz,
    obs="GBT",
    error=1 * u.us,
    add_noise=False,
    wideband=False,
    wideband_dm_error=1e-4 * pint.dmu,
    name="fake",
    include_bipm=False,
    include_gps=True,
):
    """Make evenly spaced toas

    Can include alternating frequencies if fed an array of frequencies,
    only works with one observatory at a time

    Parameters
    ----------
    startMJD : float or astropy.units.Quantity or astropy.time.Time
        starting MJD for fake toas
    endMJD : float or astropy.units.Quantity or astropy.time.Time
        ending MJD for fake toas
    ntoas : int
        number of fake toas to create between startMJD and endMJD
    model : pint.models.timing_model.TimingModel
        current model
    fuzz : astropy.units.Quantity, optional
        Standard deviation of 'fuzz' distribution to be applied to TOAs
    freq : astropy.units.Quantity, optional
        frequency of the fake toas, default 1400 MHz
    obs : str, optional
        observatory for fake toas, default GBT
    error : astropy.units.Quantity
        uncertainty to attach to each TOA
    add_noise : bool, optional
        Add noise to the TOAs (otherwise `error` just populates the column)
    wideband : bool, optional
        Whether to include wideband DM information with each TOA; default is
        not to include any wideband DM information. If True, the DM associated
        with each TOA will be computed using the model, and the `-ppdm` and
        `-ppdme` flags will be set.
    dm_error : astropy.units.Quantity
        uncertainty to attach to each DM measurement
    name : str, optional
        Name for the TOAs (goes into the flags)
    include_bipm : bool, optional
        Whether or not to disable UTC-> TT BIPM clock
        correction (see :class:`pint.observatory.topo_obs.TopoObs`)
    include_gps : bool, optional
        Whether or not to disable UTC(GPS)->UTC clock correction
        (see :class:`pint.observatory.topo_obs.TopoObs`)
    Returns
    -------
    TOAs : pint.toa.TOAs
        object with evenly spaced toas spanning given start and end MJD with
        ntoas toas, with optional errors

    Notes
    -----
    1. `add_noise` respects any ``EFAC`` or ``EQUAD`` present in the `model`
    2. When `wideband` is set, wideband DM measurement noise will be included
       only if `add_noise` is set. Otherwise, the `-pp_dme` flags will be set
       without adding the measurement noise to the simulated DM values.
    3. The simulated DM measurement noise respects ``DMEFAC`` and ``DMEQUAD``
       values in the `model`.

    See Also
    --------
    :func:`make_fake_toas`
    """
    if isinstance(startMJD, time.Time):
        startMJD = startMJD.mjd << u.d
    if isinstance(endMJD, time.Time):
        endMJD = endMJD.mjd << u.d
    if not isinstance(startMJD, u.Quantity):
        startMJD = startMJD << u.d
    if not isinstance(endMJD, u.Quantity):
        endMJD = endMJD << u.d

    times = np.linspace(startMJD, endMJD, ntoas, dtype=np.longdouble)
    if fuzz > 0:
        # apply some fuzz to the dates
        fuzz = np.random.normal(scale=fuzz.to_value(u.d), size=len(times)) * u.d
        times += fuzz

    if freq is None or np.isinf(freq).all():
        freq = np.inf * u.MHz
    freq_array = _get_freq_array(np.atleast_1d(freq), len(times))
    clk_version = get_fake_toa_clock_versions(
        model, include_bipm=include_bipm, include_gps=include_gps
    )
    ts = pint.toa.get_TOAs_array(
        times,
        obs=obs,
        scale=get_observatory(obs).timescale,
        freqs=freq_array,
        errors=error,
        ephem=model["EPHEM"].value,
        include_bipm=clk_version["include_bipm"],
        bipm_version=clk_version["bipm_version"],
        include_gps=clk_version["include_gps"],
        planets=model["PLANET_SHAPIRO"].value,
    )
<<<<<<< HEAD
    if dm is not None:
        for f in ts.table["flags"]:
            f["pp_dm"] = str(dm.to_value(pint.dmu))
            f["pp_dme"] = str(dm_error.to_value(pint.dmu))
=======
    ts.table["error"] = error

    if wideband:
        ts = update_fake_dms(model, ts, wideband_dm_error, add_noise)

>>>>>>> e710521b
    return make_fake_toas(ts, model=model, add_noise=add_noise, name=name)


def make_fake_toas_fromMJDs(
    MJDs,
    model,
    freq=1400 * u.MHz,
    obs="GBT",
    error=1 * u.us,
    add_noise=False,
    wideband=False,
    wideband_dm_error=1e-4 * pint.dmu,
    name="fake",
    include_bipm=False,
    include_gps=True,
):
    """Make toas from a list of MJDs

    Can include alternating frequencies if fed an array of frequencies,
    only works with one observatory at a time

    Parameters
    ----------
    MJDs : astropy.units.Quantity or astropy.time.Time or numpy.ndarray
        array of MJDs for fake toas
    model : pint.models.timing_model.TimingModel
        current model
    freq : astropy.units.Quantity, optional
        frequency of the fake toas, default 1400 MHz
    obs : str, optional
        observatory for fake toas, default GBT
    error : astropy.units.Quantity
        uncertainty to attach to each TOA
    add_noise : bool, optional
        Add noise to the TOAs (otherwise `error` just populates the column)
    wideband : astropy.units.Quantity, optional
        Whether to include wideband DM values with each TOA; default is
        not to include any DM information
    wideband_dm_error : astropy.units.Quantity
        uncertainty to attach to each DM measurement
    name : str, optional
        Name for the TOAs (goes into the flags)
    include_bipm : bool, optional
        Whether or not to disable UTC-> TT BIPM clock
        correction (see :class:`pint.observatory.topo_obs.TopoObs`)
    include_gps : bool, optional
        Whether or not to disable UTC(GPS)->UTC clock correction
        (see :class:`pint.observatory.topo_obs.TopoObs`)

    Returns
    -------
    TOAs : pint.toa.TOAs
        object with toas matched to input array with optional errors

    Notes
    -----
    `add_noise` respects any ``EFAC`` or ``EQUAD`` present in the `model`

    See Also
    --------
    :func:`make_fake_toas`
    """
    scale = get_observatory(obs).timescale
    if isinstance(MJDs, time.Time):
        times = MJDs.mjd * u.d
        scale = None
    elif not isinstance(MJDs, (u.Quantity, np.ndarray)):
        raise TypeError(
            f"Do not know how to interpret input times of type '{type(MJDs)}'"
        )
    times = MJDs

    if freq is None or np.isinf(freq).all():
        freq = np.inf * u.MHz
    freq_array = _get_freq_array(np.atleast_1d(freq), len(times))
    clk_version = get_fake_toa_clock_versions(
        model, include_bipm=include_bipm, include_gps=include_gps
    )
    ts = pint.toa.get_TOAs_array(
        times,
        obs=obs,
        freqs=freq_array,
        errors=error,
        scale=scale,
        ephem=model["EPHEM"].value,
        include_bipm=clk_version["include_bipm"],
        bipm_version=clk_version["bipm_version"],
        include_gps=clk_version["include_gps"],
        planets=model["PLANET_SHAPIRO"].value,
    )
<<<<<<< HEAD
    if dm is not None:
        for f in ts.table["flags"]:
            f["pp_dm"] = str(dm.to_value(pint.dmu))
            f["pp_dme"] = str(dm_error.to_value(pint.dmu))
=======
    ts.table["error"] = error

    if wideband:
        ts = update_fake_dms(model, ts, wideband_dm_error, add_noise)

>>>>>>> e710521b
    return make_fake_toas(ts, model=model, add_noise=add_noise, name=name)


def make_fake_toas_fromtim(timfile, model, add_noise=False, name="fake"):
    """Make fake toas with the same times as an input tim file

    Can include alternating frequencies if fed an array of frequencies,
    only works with one observatory at a time

    Parameters
    ----------
    timfile : str or list of strings or file-like
        Filename, list of filenames, or file-like object containing the TOA data.
    model : pint.models.timing_model.TimingModel
        current model
    add_noise : bool, optional
        Add noise to the TOAs (otherwise `error` just populates the column)
    name : str, optional
        Name for the TOAs (goes into the flags)

    Returns
    -------
    TOAs : pint.toa.TOAs
        object with evenly spaced toas spanning given start and end MJD with
        ntoas toas, with optional errors

    See Also
    --------
    :func:`make_fake_toas`
    """
    input_ts = pint.toa.get_TOAs(timfile)

    if input_ts.is_wideband():
        dm_errors = input_ts.get_dm_errors()
        ts = update_fake_dms(model, ts, dm_errors, add_noise)

    return make_fake_toas(input_ts, model=model, add_noise=add_noise, name=name)


def calculate_random_models(
    fitter, toas, Nmodels=100, keep_models=True, return_time=False, params="all"
):
    """
    Calculates random models based on the covariance matrix of the `fitter` object.

    returns the new phase differences compared to the original model
    optionally returns all of the random models

    Parameters
    ----------
    fitter: pint.fitter.Fitter
        current fitter object containing a model and parameter covariance matrix
    toas: pint.toa.TOAs
        TOAs to calculate models
    Nmodels: int, optional
        number of random models to calculate
    keep_models: bool, optional
        whether to keep and return the individual random models (slower)
    params: list, optional
        if specified, selects only those parameters to vary.  Default ('all') is to use all parameters other than Offset

    Returns
    -------
    dphase : np.ndarray
        phase difference with respect to input model, size is [Nmodels, len(toas)]
    random_models : list, optional
        list of random models (each is a :class:`pint.models.timing_model.TimingModel`)

    Example
    -------
    >>> from pint.models import get_model_and_toas
    >>> from pint import fitter, toa
    >>> import pint.simulation
    >>> import io
    >>>
    >>> # the locations of these may vary
    >>> timfile = "tests/datafile/NGC6440E.tim"
    >>> parfile = "tests/datafile/NGC6440E.par"
    >>> m, t = get_model_and_toas(parfile, timfile)
    >>> # fit the model to the data
    >>> f = fitter.WLSFitter(toas=t, model=m)
    >>> f.fit_toas()
    >>>
    >>> # make fake TOAs starting at the end of the
    >>> # current data and going out 100 days
    >>> tnew = simulation.make_fake_toas_uniform(t.get_mjds().max().value,
    >>>                           t.get_mjds().max().value+100, 50, model=f.model)
    >>> # now make random models
    >>> dphase, mrand = pint.simulation.calculate_random_models(f, tnew, Nmodels=100)


    Note
    ----
    To calculate new TOAs, you can use :func:`~pint.simulation.make_fake_toas`

    or similar
    """
    Nmjd = len(toas)
    phases_i = np.zeros((Nmodels, Nmjd))
    phases_f = np.zeros((Nmodels, Nmjd))
    freqs = np.zeros((Nmodels, Nmjd), dtype=np.float128) * u.Hz

    cov_matrix = fitter.parameter_covariance_matrix
    # this is a list of the parameter names in the order they appear in the covariance matrix
    param_names = cov_matrix.get_label_names(axis=0)
    # this is a dictionary with the parameter values, but it might not be in the same order
    # and it leaves out the Offset parameter
    param_values = fitter.model.get_params_dict("free", "value")
    mean_vector = np.array([param_values[x] for x in param_names if x != "Offset"])
    if params == "all":
        # remove the first column and row (absolute phase)
        if param_names[0] == "Offset":
            cov_matrix = cov_matrix.get_label_matrix(param_names[1:])
            fac = fitter.fac[1:]
            param_names = param_names[1:]
        else:
            fac = fitter.fac
    else:
        # only select some parameters
        # need to also select from the fac array and the mean_vector array
        idx, labels = cov_matrix.get_label_slice(params)
        cov_matrix = cov_matrix.get_label_matrix(params)
        index = idx[0].flatten()
        fac = fitter.fac[index]
        # except mean_vector does not have the 'Offset' entry
        # so may need to subtract 1
        if param_names[0] == "Offset":
            mean_vector = mean_vector[index - 1]
        else:
            mean_vector = mean_vector[index]
        param_names = cov_matrix.get_label_names(axis=0)

    f_rand = deepcopy(fitter)

    # scale by fac
    mean_vector = mean_vector * fac
    scaled_cov_matrix = ((cov_matrix.matrix * fac).T * fac).T
    random_models = []
    for imodel in range(Nmodels):
        # create a set of randomized parameters based on mean vector and covariance matrix
        rparams_num = np.random.multivariate_normal(mean_vector, scaled_cov_matrix)
        # scale params back to real units
        for j in range(len(mean_vector)):
            rparams_num[j] /= fac[j]
        rparams = OrderedDict(zip(param_names, rparams_num))
        f_rand.set_params(rparams)
        phase = f_rand.model.phase(toas, abs_phase=True)
        phases_i[imodel] = phase.int
        phases_f[imodel] = phase.frac
        r = pint.residuals.Residuals(toas, f_rand.model)
        freqs[imodel] = r.get_PSR_freq(calctype="taylor")
        if keep_models:
            random_models.append(f_rand.model)
            f_rand = deepcopy(fitter)
    phases = phases_i + phases_f
    phases0 = fitter.model.phase(toas, abs_phase=True)
    dphase = phases - (phases0.int + phases0.frac)

    if return_time:
        dphase /= freqs

    return (dphase, random_models) if keep_models else dphase<|MERGE_RESOLUTION|>--- conflicted
+++ resolved
@@ -297,18 +297,11 @@
         include_gps=clk_version["include_gps"],
         planets=model["PLANET_SHAPIRO"].value,
     )
-<<<<<<< HEAD
-    if dm is not None:
-        for f in ts.table["flags"]:
-            f["pp_dm"] = str(dm.to_value(pint.dmu))
-            f["pp_dme"] = str(dm_error.to_value(pint.dmu))
-=======
     ts.table["error"] = error
 
     if wideband:
         ts = update_fake_dms(model, ts, wideband_dm_error, add_noise)
 
->>>>>>> e710521b
     return make_fake_toas(ts, model=model, add_noise=add_noise, name=name)
 
 
@@ -399,18 +392,11 @@
         include_gps=clk_version["include_gps"],
         planets=model["PLANET_SHAPIRO"].value,
     )
-<<<<<<< HEAD
-    if dm is not None:
-        for f in ts.table["flags"]:
-            f["pp_dm"] = str(dm.to_value(pint.dmu))
-            f["pp_dme"] = str(dm_error.to_value(pint.dmu))
-=======
     ts.table["error"] = error
 
     if wideband:
         ts = update_fake_dms(model, ts, wideband_dm_error, add_noise)
 
->>>>>>> e710521b
     return make_fake_toas(ts, model=model, add_noise=add_noise, name=name)
 
 
