"""Tools for working with pulse time-of-arrival (TOA) data.

In particular, single TOAs are represented by :class:`pint.toa.TOA` objects, and if you
want to manage a collection of these we recommend you use a :class:`pint.toa.TOAs` object
as this makes certain operations much more convenient. You probably want to load one with
:func:`pint.toa.get_TOAs`.

Warning
-------
Function:

- :func:`pint.simulation.make_fake_toas`

has moved to :mod:`pint.simulation`.
"""
import copy
import gzip
import hashlib
import pickle
import re
import warnings
from collections.abc import MutableMapping
from pathlib import Path

import astropy.table as table
import astropy.time as time
import astropy.units as u
import numpy as np
import numpy.ma
from astropy.coordinates import (
    ICRS,
    CartesianDifferential,
    CartesianRepresentation,
    EarthLocation,
)
from loguru import logger as log

import pint
import pint.utils
from pint.observatory import Observatory, bipm_default, get_observatory
from pint.observatory.special_locations import T2SpacecraftObs
from pint.observatory.topo_obs import TopoObs
from pint.phase import Phase
from pint.pulsar_ecliptic import PulsarEcliptic
from pint.pulsar_mjd import Time
from pint.solar_system_ephemerides import objPosVel_wrt_SSB

__all__ = [
    "TOAs",
    "get_TOAs",
    "get_TOAs_list",
    "load_pickle",
    "save_pickle",
    "format_toa_line",
    "TOA",
]

toa_commands = (
    "DITHER",
    "EFAC",
    "EMAX",
    "EMAP",
    "EMIN",
    "EQUAD",
    "FMAX",
    "FMIN",
    "INCLUDE",
    "INFO",
    "JUMP",
    "MODE",
    "NOSKIP",
    "PHA1",
    "PHA2",
    "PHASE",
    "SEARCH",
    "SIGMA",
    "SIM",
    "SKIP",
    "TIME",
    "TRACK",
    "ZAWGT",
    "FORMAT",
    "END",
)

all_planets = ("jupiter", "saturn", "venus", "uranus", "neptune", "earth")

tempo_aliases = {
    "arecibo": "AO",
    "jodrell": "JB",
    "A1DOT": "XDOT",
    "STIGMA": "VARSIGMA",
    "EFAC": "T2EFAC",
    "EQUAD": "T2EQUAD",
    "ECORR": "TNECORR",
}


def _compute_hash(filename):
    h = hashlib.sha256()
    h.update(open(filename, "rb").read())
    return h.digest()


def get_TOAs(
    timfile,
    ephem=None,
    include_bipm=None,
    bipm_version=None,
    include_gps=None,
    planets=None,
    model=None,
    usepickle=False,
    tdb_method="default",
    picklefilename=None,
    limits="warn",
):
    """Load and prepare TOAs for PINT use.

    This is the primary function for loading TOAs from a file.

    Loads TOAs from a ``.tim`` file, applies clock corrections, computes
    key values (like TDB), computes the observatory position and velocity
    vectors, and pickles the file for later use (if requested).

    Although ``.tim`` files are intended to be quite specific measurements,
    selecting one of the optional arguments to this function while loading the
    ``.tim`` file changes the interpretation; the ``.tim`` file represents different
    times if different settings are chosen. For nanosecond-level
    reproducibility it is necessary to specify the options with which each ``.tim``
    file was loaded. Observatory clock corrections are also applied, and thus
    the exact result also depends on the precise values in observatory clock
    correction files; normally these do not change.

    Note also that if usepickle is set, the pickled file will have clock
    corrections and other values set from when it was loaded and these may not
    correspond to the values you set here.

    See :func:`pint.toa.TOAs.apply_clock_corrections` for further information on the meaning of
    the clock correction flags.

    If commands like ``TIME`` or ``EQUAD`` are present in the ``.tim`` file,
    they are applied to the TOAs upon reading and retained in the ``.commands``
    attribute. Modern usage is to place ``EQUAD`` and ``EFAC`` in the ``.par``
    file instead, where they can be fit; these are supported here for
    historical reasons.

    Parameters
    ----------
    timfile : str or list of strings or file-like
        Filename, list of filenames, or file-like object containing the TOA data.
    ephem : str
        The name of the solar system ephemeris to use; defaults to "DE421".
    include_bipm : bool or None
        Whether to apply the BIPM clock correction. Defaults to True.
    bipm_version : str or None
        Which version of the BIPM tables to use for the clock correction.
        The format must be 'BIPMXXXX' where XXXX is a year.
    include_gps : bool or None
        Whether to include the GPS clock correction. Defaults to True.
    planets : bool or None
        Whether to apply Shapiro delays based on planet positions. Note that a
        long-standing TEMPO2 bug in this feature went unnoticed for years.
        Defaults to False.
    model : pint.models.timing_model.TimingModel or None
        If a valid timing model is passed, model commands (such as BIPM version,
        planet shapiro delay, and solar system ephemeris) that affect TOA loading
        are applied.
    usepickle : bool
        Whether to try to use pickle-based caching of loaded clock-corrected TOAs objects.
    tdb_method : str
        Which method to use for the clock correction to TDB. See
        :func:`pint.observatory.Observatory.get_TDBs` for details.
    picklefilename : str or None
        Filename to use for caching loaded file. Defaults to adding ``.pickle.gz`` to the
        filename of the timfile, if there is one and only one. If no filename is available,
        or multiple filenames are provided, a specific filename must be provided.
    limits : "warn" or "error"
        What to do when encountering TOAs for which clock corrections are not available.

    Returns
    -------
    TOAs
        Completed TOAs object representing the data.
    """
    if model:
        # If the keyword args are set, override what is in the model
        if ephem is None and model["EPHEM"].value is not None:
            ephem = model["EPHEM"].value
            log.debug(f"Using EPHEM = {ephem} from the given model")
        if include_bipm is None and model["CLOCK"].value is not None:
            if model["CLOCK"].value == "TT(TAI)":
                include_bipm = False
                log.info("Using CLOCK = TT(TAI), so setting include_bipm = False")
            elif "BIPM" in model["CLOCK"].value:
                clk = model["CLOCK"].value.strip(")").split("(")
                if len(clk) == 2:
                    ctype, cvers = clk
                    if ctype == "TT" and cvers.startswith("BIPM"):
                        include_bipm = True
                        if bipm_version is None:
                            if cvers == "BIPM":
                                bipm_version = bipm_default
                            else:
                                bipm_version = cvers
                                log.debug(
                                    f"Using CLOCK = {bipm_version} from the given model"
                                )
                    else:
                        log.warning(
                            f'CLOCK = {model["CLOCK"].value} is not implemented. '
                            f"Using TT({bipm_default}) instead."
                        )
            else:
                log.warning(
                    f'CLOCK = {model["CLOCK"].value} is not implemented. '
                    f"Using TT({bipm_default}) instead."
                )
        if planets is None and model["PLANET_SHAPIRO"].value:
            planets = True
            log.debug("Using PLANET_SHAPIRO = True from the given model")

    updatepickle = False
    recalc = False
    if usepickle:
        try:
            t = load_pickle(timfile, picklefilename=picklefilename)
            log.info(f"Reading TOAs from the picklefile for `{timfile}`")
        except IOError:
            # Pickle either did not exist or is out of date
            updatepickle = True
        else:
            if hasattr(t, "hashes"):
                try:
                    if not t.check_hashes():
                        updatepickle = True
                        log.warning("Pickle file is based on files that have changed")
                except FileNotFoundError:
                    updatepickle = True
                    log.warning(
                        "FileNotFoundError when trying to check pickle hashes. Recomputing pickle."
                    )
            else:
                # Only pre-v0.8 pickles lack hashes.
                updatepickle = True
                log.info("Pickle is very old")
            if (
                include_gps is not None
                and t.clock_corr_info.get("include_gps", None) != include_gps
            ):
                log.info("Pickle contains wrong include_gps")
                updatepickle = True
            if (
                include_bipm is not None
                and t.clock_corr_info.get("include_bipm", None) != include_bipm
            ):
                log.info("Pickle contains wrong include_bipm")
                updatepickle = True
            if (
                bipm_version is not None
                and t.clock_corr_info.get("bipm_version", None) != bipm_version
            ):
                log.info("Pickle contains wrong bipm_version")
                updatepickle = True
    if not usepickle or updatepickle:
        if isinstance(timfile, (str, Path)) or hasattr(timfile, "readlines"):
            t = TOAs(timfile)
        else:
            t = merge_TOAs([TOAs(t) for t in timfile])

        files = [t.filename] if isinstance(t.filename, (str, Path)) else t.filename
        if files is not None:
            t.hashes = {f: _compute_hash(f) for f in files}
        recalc = True

    if all("clkcorr" not in f for f in t.table["flags"]):
        if include_gps is None:
            include_gps = True
        if bipm_version is None:
            bipm_version = bipm_default
        if include_bipm is None:
            include_bipm = True
        # FIXME: should we permit existing clkcorr flags?
        t.apply_clock_corrections(
            include_gps=include_gps,
            include_bipm=include_bipm,
            bipm_version=bipm_version,
            limits=limits,
        )

    if ephem is None:
        ephem = t.ephem
    elif ephem != t.ephem:
        if t.ephem is not None:
            # If you read a .tim file using TOAs(), the ephem is None
            # and so no recalculation is needed, just calculation!
            log.info("Ephem changed, recalculation needed")
        recalc = True
        updatepickle = True
    if recalc or "tdb" not in t.table.colnames:
        t.compute_TDBs(method=tdb_method, ephem=ephem)
    if planets is None:
        planets = t.planets
    elif planets != t.planets:
        log.debug("Planet PosVels will be calculated.")
        recalc = True
        updatepickle = True
    if recalc or "ssb_obs_pos" not in t.table.colnames:
        t.compute_posvels(ephem, planets)

    if usepickle and updatepickle:
        log.info("Pickling TOAs.")
        save_pickle(t, picklefilename=picklefilename)
    return t


def load_pickle(toafilename, picklefilename=None):
    """Load a pickle file, un-gzipping if necessary.

    Parameters
    ----------
    toafilename : str
        Base filename of the TOAs; pickles will be searched for with
        ".pickle.gz", ".pickle", or just this filename.
    picklefilename : str, optional
        Explicit filename to use.

    Returns
    -------
    toas : :class:`pint.toa.TOAs`

    Raises
    ------
    IOError
        If no pickle is found.
    """
    picklefilenames = (
        [toafilename + ext for ext in (".pickle.gz", ".pickle", "")]
        if picklefilename is None
        else [picklefilename]
    )

    lf = None
    for fn in picklefilenames:
        try:
            with gzip.open(fn, "rb") as f:
                lf = pickle.load(f)
        except (IOError, pickle.UnpicklingError, ValueError):
            pass
        try:
            with open(fn, "rb") as f:
                lf = pickle.load(f)
        except (IOError, pickle.UnpicklingError, ValueError):
            pass
    if lf is not None:
        lf.was_pickled = True
        return lf
    raise IOError("No readable pickle found")


def save_pickle(toas, picklefilename=None):
    """Write the TOAs to a ``.pickle.gz`` file.

    Parameters
    ----------
    toas : :class:`pint.toa.TOAs`
        The TOAs to pickle.
    picklefilename : str, optional
        The filename to use for the pickle file; if not specified,
        construct a filename based on the file the toas object was
        originally loaded from.
    """
    # Save the PINT version used to create this pickle file
    toas.pintversion = pint.__version__
    if picklefilename is not None:
        pass
    elif toas.merged:
        raise ValueError(
            "TOAs object was merged from multiple files, please provide a filename."
        )
    elif toas.filename is not None:
        if isinstance(toas.filename, (str, Path)):
            picklefilename = str(toas.filename) + ".pickle.gz"
        else:
            picklefilename = toas.filename[0] + ".pickle.gz"
    else:
        raise ValueError("TOA pickle method needs a (single) filename.")
    with gzip.open(picklefilename, "wb") as f:
        pickle.dump(toas, f)


def get_TOAs_list(
    toa_list,
    ephem=None,
    include_bipm=True,
    bipm_version=bipm_default,
    include_gps=True,
    planets=False,
    tdb_method="default",
    commands=None,
    filename=None,
    hashes=None,
    limits="warn",
):
    """Load TOAs from a list of TOA objects.

    See :func:`pint.toa.get_TOAs` for details of what this function does.
    """
    t = TOAs(toalist=toa_list)
    t.commands = [] if commands is None else commands
    t.filename = filename
    if hashes is None:
        t.hashes = {}
    else:
        t.hashes = hashes
    if not any(["clkcorr" in f for f in t.table["flags"]]):
        t.apply_clock_corrections(
            include_gps=include_gps,
            include_bipm=include_bipm,
            bipm_version=bipm_version,
            limits=limits,
        )
    if "tdb" not in t.table.colnames:
        t.compute_TDBs(method=tdb_method, ephem=ephem)
    if "ssb_obs_pos" not in t.table.colnames:
        t.compute_posvels(ephem, planets)
    return t


def _toa_format(line, fmt="Unknown"):
    """Determine the type of a TOA line.

    Identifies a TOA line as one of the following types:
    Comment, Command, Blank, Tempo2, Princeton, ITOA, Parkes, Unknown.
    """
    if re.match(r"[0-9a-z@] ", line):
        return "Princeton"
    elif (
        line.startswith("C ")
        or line.startswith("c ")  # FIXME: This matches the re above!
        or line.startswith("#")
        or line.startswith("CC ")
    ):
        return "Comment"
    elif line.upper().lstrip().startswith(toa_commands):
        return "Command"
    elif re.match(r"^\s*$", line):  # FIXME: what about empty lines?
        return "Blank"
    elif re.match(r"^ ", line) and len(line) > 41 and line[41] == ".":
        return "Parkes"
    elif len(line) > 80 or fmt == "Tempo2":
        return "Tempo2"
    elif re.match(r"\S\S", line) and len(line) > 14 and line[14] == ".":
        # FIXME: This needs to be better
        return "ITOA"
    else:
        return "Unknown"


def _parse_TOA_line(line, fmt="Unknown"):
    """Parse a one-line ASCII time-of-arrival.

    Return an MJD tuple and a dictionary of other TOA information.
    The format can be one of: Comment, Command, Blank, Tempo2,
    Princeton, ITOA, Parkes, or Unknown.
    """
    MJD = None
    fmt = _toa_format(line, fmt)
    d = dict(format=fmt)
    if fmt == "Princeton":
        # Princeton format
        # ----------------
        # columns  item
        # 1-1     Observatory (one-character code) '@' is barycenter
        # 2-2     must be blank
        # 16-24   Observing frequency (MHz)
        # 25-44   TOA (decimal point must be in column 30 or column 31)
        # 45-53   TOA uncertainty (microseconds)
        # 69-78   DM correction (pc cm^-3)
        d["obs"] = get_observatory(line[0].upper()).name
        d["freq"] = float(line[15:24])
        d["error"] = float(line[44:53])
        ii, ff = line[24:44].split(".")
        MJD = (int(ii), float("0." + ff))
        try:
            d["ddm"] = str(float(line[68:78]))
        except ValueError:
            d["ddm"] = str(0.0)
    elif fmt == "Tempo2":
        # This could use more error catching...
        fields = line.split()
        d["name"] = fields[0]
        d["freq"] = float(fields[1])
        if "." in fields[2]:
            ii, ff = fields[2].split(".")
            MJD = (int(ii), float("0." + ff))
        else:
            MJD = (int(fields[2]), 0.0)
        d["error"] = float(fields[3])
        d["obs"] = get_observatory(fields[4].upper()).name
        # All the rest should be flags
        flags = fields[5:]
        for i in range(0, len(flags), 2):
            k, v = flags[i].lstrip("-"), flags[i + 1]
            if k in ["error", "freq", "scale", "MJD", "flags", "obs", "name"]:
                raise ValueError(f"TOA flag ({k}) will overwrite TOA parameter!")
            if not k:
                raise ValueError(f"The string {repr(flags[i])} is not a valid flag")
            d[k] = v
    elif fmt == "Command":
        d[fmt] = line.split()
    elif fmt == "Parkes":
        """
        columns     item
        1-1         Must be blank
        26-34       Observing Frequency (MHz)
        35-55       TOA (decimal point must be in column 42)
        56-63       Phase offset (fraction of P0, added to TOA)
        64-71       TOA uncertainty
        80-80       Observatory (1 character)
        """
        d["name"] = line[1:25]
        d["freq"] = float(line[25:34])
        ii = line[34:41]
        ff = line[42:55]
        MJD = (int(ii), float("0." + ff))
        phaseoffset = float(line[55:62])
        if phaseoffset != 0:
            raise ValueError(
                "Cannot interpret Parkes format with phaseoffset=%f yet" % phaseoffset
            )
        d["error"] = float(line[63:71])
        d["obs"] = get_observatory(line[79].upper()).name
    elif fmt == "ITOA":
        raise RuntimeError("TOA format '%s' not implemented yet" % fmt)
    elif fmt in ["Blank", "Comment"]:
        pass
    else:
        raise RuntimeError(
            f"Unable to identify TOA format for line {line!r}, expecting {fmt}"
        )
    return MJD, d


def format_toa_line(
    toatime,
    toaerr,
    freq,
    obs,
    dm=0.0 * pint.dmu,
    name="unk",
    flags={},
    format="Princeton",
    alias_translation=None,
):
    """Format TOA line for writing

    Parameters
    ----------
    toatime : astropy.time.Time
        Time object containing TOA arrival time
    toaerr : astropy.units.Quantity
        TOA error as a Quantity with units
    freq : astropy.units.Quantity
        Frequency as a Quantity with units (NB: value of np.inf is allowed)
    obs : pint.observatory.Observatory
        Observatory object
    dm : astropy.units.Quantity
        DM for the TOA as a Quantity with units (not printed if 0.0 pc/cm^3)
    name : str
        Name to embed in TOA line (conventionally the data file name)
    format : str
        (Princeton | Tempo2)
    flags : dict
        Any Tempo2 flags to append to the TOA line
    alias_translation : dict or None
        Translate observatory names by looking them up in this dictionary;
        this may be necessary to convert observatory names into something
        TEMPO can understand, or to cope with different setups using
        different names for the same observatory or the same name
        for different observatories. There is a dictionary ``tempo_aliases``
        available to use names as compatible with TEMPO as possible.

    Returns
    -------
    out : str
        Formatted TOA line

    Note
    ----
    This implementation does not undo things like ``TIME`` statements; when used
    by :func:`pint.toa.TOAs.write_TOA_file` these commands are not emitted either.

    Princeton format::

        columns  item
        1-1     Observatory (one-character code) '@' is barycenter
        2-2     must be blank
        16-24   Observing frequency (MHz)
        25-44   TOA (decimal point must be in column 30 or column 31)
        45-53   TOA uncertainty (microseconds)
        69-78   DM correction (pc cm^-3)

    Tempo2 format:

        - First line of file should be "``FORMAT 1``"
        - TOA format is ``name freq sat satErr siteID <flags>``
    """
    if alias_translation is None:
        alias_translation = {}
    if format.upper() in ("TEMPO2", "1"):
        toa_str = Time(toatime, format="pulsar_mjd_string", scale=obs.timescale)
        # In Tempo2 format, freq=0.0 means infinite frequency
        if freq == np.inf * u.MHz:
            freq = 0.0 * u.MHz
        flagstring = ""
        if dm != 0.0 * pint.dmu:
            flagstring += "-dm {0:%.5f}".format(dm.to(pint.dmu).value)
        # Here I need to append any actual flags
        for flag in flags.keys():
            v = flags[flag]
            # Since toas file do not have values with unit in the flags,
            # here we are taking the units out
            if flag in ["clkcorr"]:
                continue
            if hasattr(v, "unit"):
                v = v.value
            flag = str(flag)
            if flag.startswith("-"):
                flagstring += " %s %s" % (flag, v)
            else:
                flagstring += " -%s %s" % (flag, v)
        # Now set observatory code. Use obs.name unless overridden by tempo2_code
        try:
            obscode = obs.tempo2_code
        except AttributeError:
            obscode = obs.name
        out = "%s %f %s %.3f %s %s\n" % (
            name,
            freq.to(u.MHz).value,
            toa_str,
            toaerr.to(u.us).value,
            alias_translation.get(obscode, obscode),
            flagstring,
        )
    elif format.upper() in ("PRINCETON", "TEMPO"):
        # This should probably use obs.timescale instead of this hack
        if obs.tempo_code == "@":
            toa_str = str(Time(toatime, format="pulsar_mjd_string", scale="tdb"))
        else:
            toa_str = str(Time(toatime, format="pulsar_mjd_string", scale="utc"))
        # The Princeton format can only deal with MJDs that have up to 20
        # digits, so truncate if longer.
        if len(toa_str) > 20:
            toa_str = toa_str[:20]
        # In TEMPO/Princeton format, freq=0.0 means infinite frequency
        if freq == np.inf * u.MHz:
            freq = 0.0 * u.MHz
        if obs.tempo_code is None:
            raise ValueError(
                "Observatory {} does not have 1-character tempo_code!".format(obs.name)
            )
        if dm != 0.0 * pint.dmu:
            out = obs.tempo_code + " %13s%9.3f%20s%9.2f                %9.4f\n" % (
                name,
                freq.to(u.MHz).value,
                toa_str,
                toaerr.to(u.us).value,
                dm.to(pint.dmu).value,
            )
        else:
            out = obs.tempo_code + " %13s%9.3f%20s%9.2f\n" % (
                name,
                freq.to(u.MHz).value,
                toa_str,
                toaerr.to(u.us).value,
            )
    else:
        raise ValueError("Unknown TOA format ({0})".format(format))

    return out


def read_toa_file(filename, process_includes=True, cdict=None, dir=None):
    """Read TOAs from the given filename into a list.

    Will process INCLUDEd files unless process_includes is False.

    Parameters
    ----------
    filename : str or file-like object
        The name of the file to open, or an open file to read from.
    process_includes : bool, optional
        If true, obey INCLUDE directives in the file and read other
        files.
    top : bool, optional
        If true, wipe this instance's contents, otherwise append
        new TOAs. Used recursively; note that surprises may ensue
        if this function is called on an already existing and
        processed TOAs object.
    dir : str or Path
        This is the directory where the TOA file is found. INCLUDE
        statements are relative to this directory. If None, it is
        assumed to be the directory part of ``filename``, if that
        is a path rather than a file-like object. If None and ``filename``
        is a file-like object, the directory is assumed to be the
        current directory.
    """
    if isinstance(filename, (str, Path)):
        if dir is None:
            dir = Path(filename).parent
        with open(filename, "r") as f:
            return read_toa_file(
                f, process_includes=process_includes, cdict=cdict, dir=dir
            )
    else:
        f = filename
        if dir is None:
            dir = Path(".")

    ntoas = 0
    toas = []
    commands = []
    if cdict is None:
        cdict = {
            "EFAC": 1.0,
            "EQUAD": 0.0 * u.us,
            "EMIN": 0.0 * u.us,
            "EMAX": np.inf * u.us,
            "FMIN": 0.0 * u.MHz,
            "FMAX": np.inf * u.MHz,
            "INFO": None,
            "SKIP": False,
            "TIME": 0.0,
            "PHASE": 0,
            "PHA1": None,
            "PHA2": None,
            "MODE": 1,
            "JUMP": [False, 0],
            "FORMAT": "Unknown",
            "END": False,
        }
        top = True
    else:
        top = False
    for line in f.readlines():
        MJD, d = _parse_TOA_line(line, fmt=cdict["FORMAT"])
        if d["format"] == "Command":
            cmd = d["Command"][0].upper()
            commands.append((d["Command"], ntoas))
            if cmd == "SKIP":
                cdict[cmd] = True
                continue
            elif cmd == "NOSKIP":
                cdict["SKIP"] = False
                continue
            elif cmd == "END":
                cdict[cmd] = True
                break
            elif cmd in ("TIME", "PHASE"):
                cdict[cmd] += float(d["Command"][1])
            elif cmd in ("EMIN", "EMAX", "EQUAD"):
                cdict[cmd] = float(d["Command"][1]) * u.us
            elif cmd in ("FMIN", "FMAX", "EQUAD"):
                cdict[cmd] = float(d["Command"][1]) * u.MHz
            elif cmd in ("EFAC", "PHA1", "PHA2"):
                cdict[cmd] = float(d["Command"][1])
                if cmd in ("PHA1", "PHA2", "TIME", "PHASE"):
                    d[cmd] = d["Command"][1]
            elif cmd == "INFO":
                cdict[cmd] = d["Command"][1]
                d[cmd] = d["Command"][1]
            elif cmd == "FORMAT":
                if d["Command"][1] == "1":
                    cdict[cmd] = "Tempo2"
            elif cmd == "JUMP":
                if cdict[cmd][0]:
                    cdict[cmd][0] = False
                    cdict[cmd][1] += 1
                else:
                    cdict[cmd][0] = True
            elif cmd == "INCLUDE" and process_includes:
                # Save FORMAT in a tmp
                fmt = cdict["FORMAT"]
                cdict["FORMAT"] = "Unknown"
                include_filename = Path(dir) / d["Command"][1]
                d["Command"][1] = str(include_filename)
                # Make filename relative to directory the parent file is in
                log.info(f"Processing included TOA file {include_filename}")
                new_toas, new_commands = read_toa_file(include_filename, cdict=cdict)
                toas.extend(new_toas)
                commands.extend(new_commands)
                # re-set FORMAT
                cdict["FORMAT"] = fmt
            else:
                log.warning(f"Unknown command {cmd} in line {line}")
                continue
        if cdict["SKIP"] or d["format"] in ("Blank", "Unknown", "Comment", "Command"):
            continue
        elif cdict["END"]:
            if top:
                break
        else:
            newtoa = TOA(MJD, **d)
            if (
                (cdict["EMIN"] > newtoa.error)
                or (cdict["EMAX"] < newtoa.error)
                or (cdict["FMIN"] > newtoa.freq)
                or (cdict["FMAX"] < newtoa.freq)
            ):
                continue
            newtoa.error *= cdict["EFAC"]
            newtoa.error = np.hypot(newtoa.error, cdict["EQUAD"])
            if cdict["INFO"]:
                newtoa.flags["info"] = cdict["INFO"]
            if cdict["JUMP"][0]:
                newtoa.flags["jump"] = str(cdict["JUMP"][1] + 1)
                newtoa.flags["tim_jump"] = str(cdict["JUMP"][1] + 1)
            if cdict["PHASE"] != 0:
                newtoa.flags["phase"] = str(cdict["PHASE"])
            if cdict["TIME"] != 0.0:
                newtoa.flags["to"] = str(cdict["TIME"])
            toas.append(newtoa)
            ntoas += 1

    return toas, commands


def build_table(toas, filename=None):
    mjds, mjd_floats, errors, freqs, obss, flags = zip(
        *[
            (
                t.mjd,
                t.mjd.mjd,
                t.error.to_value(u.us),
                t.freq.to_value(u.MHz),
                t.obs,
                t.flags,
            )
            for t in toas
        ]
    )
    # np.array guesses the shape wrong for object arrays
    flags_array = np.empty(len(mjds), dtype=object)
    for i, f in enumerate(flags):
        flags_array[i] = f
    return table.Table(
        [
            np.arange(len(mjds)),
            table.Column(mjds),
            np.array(mjd_floats, dtype=float) * u.d,
            np.array(errors, dtype=float) * u.us,
            np.array(freqs, dtype=float) * u.MHz,
            np.array(obss),
            flags_array,
            np.zeros(len(mjds), dtype=float),
        ],
        names=(
            "index",
            "mjd",
            "mjd_float",
            "error",
            "freq",
            "obs",
            "flags",
            "delta_pulse_number",
        ),
        meta={"filename": filename},
    )


def _cluster_by_gaps(t, gap):
    """A utility function to cluster times according to gap-less stretches.

    This function is used by :func:`pint.toa.TOAs.get_clusters` to determine
    the clustering.

    Parameters
    ----------
    t : np.ndarray
        Input times to be clustered
    gap : float
        gap for clustering, same units as `t`

    Returns
    -------
    clusters : np.ndarray
        cluster numbers to which the times belong

    """
    ix = np.argsort(t)
    t_sorted = t[ix]
    gaps = np.diff(t_sorted)
    gap_starts = np.where(gaps >= gap)[0]
    gsi = np.concatenate(([0], gap_starts + 1, [len(t)]))
    clusters_sorted = np.repeat(np.arange(len(gap_starts) + 1), np.diff(gsi))
    clusters = np.zeros(len(t), dtype=int)
    clusters[ix] = clusters_sorted
    return clusters


class FlagDict(MutableMapping):
    def __init__(self, *args, **kwargs):
        self.store = dict()
        self.update(dict(*args, **kwargs))

    @staticmethod
    def from_dict(d):
        r = FlagDict()
        r.update(d)
        return r

    _key_re = re.compile(r"[a-zA-Z_][a-zA-Z0-9_]*")

    @staticmethod
    def check_allowed_key(k):
        if not isinstance(k, str):
            raise ValueError(f"flag {k} must be a string")
        if k.startswith("-"):
            raise ValueError(f"flags should be stored without their leading -")
        if not FlagDict._key_re.match(k):
            raise ValueError(f"flag {k} is not a valid flag")

    @staticmethod
    def check_allowed_value(k, v):
        if not isinstance(v, str):
            raise ValueError(f"value {v} for key {k} must be a string")
        if not v and len(v.split()) != 1:
            raise ValueError(f"value {repr(v)} for key {k} cannot contain whitespace")

    def __setitem__(self, key, val):
        self.__class__.check_allowed_key(key)
        self.__class__.check_allowed_value(key, val)
        if val:
            self.store[key.lower()] = val
        elif key in self.store:
            del self.store[key]

    def __delitem__(self, key):
        del self.store[key.lower()]

    def __getitem__(self, key):
        return self.store[key.lower()]

    def __iter__(self):
        return iter(self.store)

    def __len__(self):
        return len(self.store)

    def __repr__(self):
        return f"FlagDict({repr(self.store)})"

    def __str__(self):
        return str(self.store)

    def copy(self):
        return FlagDict.from_dict(self.store)


class TOA:
    """A time of arrival (TOA) class.

    This is a class for representing a single pulse arrival
    time measurement. It carries both the time - which needs careful handling
    as we often need more precision than python floats can provide - and
    a collection of additional data necessary to work with the data. These
    are often obtained by reading ``.tim`` files produced by pulsar data
    analysis software, but they can also be constructed as python objects.

    Parameters
    ----------
    MJD : astropy.time.Time, float, or tuple of floats
        The time of the TOA, which can be expressed as an astropy Time,
        a floating point MJD (64 or 80 bit precision), or a tuple
        of (MJD1,MJD2) whose sum is the full precision MJD (usually the
        integer and fractional part of the MJD)
    error : astropy.units.Quantity or float
        The uncertainty on the TOA; if it's a float it is assumed to be
        in microseconds
    obs : str
        The observatory code for the TOA
    freq : float or astropy.units.Quantity
        Frequency corresponding to the TOA.  Either a Quantity with frequency
        units, or a number for which MHz is assumed.
    scale : str
        Time scale for the TOA time.  Defaults to the timescale appropriate
        to the site, but can be overridden
    flags : dict
        Flags associated with the TOA.  If flags is not provided, any
        additional keyword arguments are interpreted as flags.

    Attributes
    ----------
    mjd : astropy.time.Time
        The pulse arrival time
    error : astropy.units.Quantity
        The uncertainty on the pulse arrival time
    obs : str
        The observatory code
    freq : astropy.units.Quantity
        The observing frequency
    flags : dict
        Any additional flags that were set for this TOA

    Notes
    -----
    MJDs will be stored in astropy.time.Time format, and can be
    passed as a double (not recommended), a string, a
    tuple of component parts (usually day and fraction of day).
    error is the TOA uncertainty in microseconds
    obs is the observatory name as defined by the Observatory class
    freq is the observatory-centric frequency in MHz
    other keyword/value pairs can be specified as needed

    It is VERY important that all astropy.Time() objects are created
    with precision=9. This is ensured in the code and is checked for any
    Time object passed to the TOA constructor.

    A discussion of times and clock corrections in PINT is available here:
    https://github.com/nanograv/PINT/wiki/Clock-Corrections-and-Timescales-in-PINT

    Observatory codes are (semi-)standardized short strings describing
    particular observatories. PINT needs to know considerable additional
    information about the observatory, including its precise position and
    clock correction details.

    Examples
    --------

    Constructing a TOA object::

        >>> a = TOA((54567, 0.876876876876876), 4.5, freq=1400.0,
        ...         obs="GBT", backend="GUPPI")
        >>> print a
        54567.876876876876876:  4.500 us error from 'GBT' at 1400.0000 MHz {'backend': 'GUPPI'}

    """

    def __init__(
        self,
        MJD,
        error=0.0,
        obs="Barycenter",
        freq=float("inf"),
        scale=None,
        flags=None,
        **kwargs,
    ):
        site = get_observatory(obs)
        # If MJD is already a Time, just use it. Note that this will ignore
        # the 'scale' argument to the TOA() constructor!
        if isinstance(MJD, time.Time):
            if scale is not None:
                raise ValueError("scale argument is ignored when Time is provided")
            t = MJD
        else:
            try:
                arg1, arg2 = MJD
            except TypeError:
                arg1, arg2 = MJD, None
            if scale is None:
                scale = site.timescale
            # First build a time without a location
            # Note that when scale is UTC, must use pulsar_mjd format!
            if scale.lower() == "utc":
                fmt = "pulsar_mjd"
            else:
                fmt = "mjd"
            t = time.Time(arg1, arg2, scale=scale, format=fmt, precision=9)

        # Now assign the site location to the Time, for use in the TDB conversion
        # Time objects are immutable so you must make a new one to add the location!
        # Use the intial time to look up the observatory location
        # (needed for moving observatories)
        # The location is an EarthLocation in the ITRF (ECEF, WGS84) frame
        try:
            loc = site.earth_location_itrf(time=t)
        except Exception:
            # Just add informmation and re-raise
            log.error(
                "Error computing earth_location_itrf at time {0}, {1}".format(
                    t, type(t)
                )
            )
            raise
        # Then construct the full time, with observatory location set
        self.mjd = time.Time(t, location=loc, precision=9)

        if hasattr(error, "unit"):
            try:
                self.error = error.to(u.microsecond)
            except u.UnitConversionError:
                raise u.UnitConversionError(
                    "Uncertainty for TOA with incompatible unit {0}".format(error)
                )
        else:
            self.error = error * u.microsecond
        self.obs = site.name
        if hasattr(freq, "unit"):
            try:
                self.freq = freq.to(u.MHz)
            except u.UnitConversionError:
                raise u.UnitConversionError(
                    "Frequency for TOA with incompatible unit {0}".format(freq)
                )
        else:
            self.freq = freq * u.MHz
        if self.freq == 0.0 * u.MHz:
            self.freq = np.inf * u.MHz
        if flags is None:
            self.flags = FlagDict.from_dict(kwargs)
        else:
            self.flags = FlagDict.from_dict(flags)
            if kwargs:
                raise TypeError(
                    f"TOA constructor does not accept keyword arguments {kwargs} when flags are specified."
                )

    def __str__(self):
        s = (
            self.mjd.mjd_string
            + f": {self.error.value:6.3f} {self.error.unit} error at '{self.obs}' at {self.freq.value:.4f} {self.freq.unit}"
        )
        if self.flags:
            s += " " + str(self.flags)
        return s

    def as_line(self, format="Tempo2", name=None, dm=0 * pint.dmu):
        """Format TOA as a line for a ``.tim`` file."""
        if name is None:
            name = self.name
        return format_toa_line(
            mjd=self.mjd,
            error=self.error,
            freq=self.freq,
            obs=self.obs,
            dm=dm,
            name=name,
            format=format,
            flags=self.flags,
        )


class TOAs:
    """A class of multiple TOAs, loaded from zero or more files.

    Normally these objects should be read from a file with :func:`pint.toa.get_TOAs`.
    Constructing them with the constructor here does not apply the clock
    corrections and the resulting TOAs object may not be set up the way one
    would normally expect.

    The contents are stored in an :class:`astropy.table.Table`. Not all columns of the table are computed automatically, as their
    computation can be expensive. Methods of this class are available to
    populate these additional columns. Methods that return data from the columns
    do so in the internal order.

    TOAs objects can accept indices that are boolean, list-of-integer, or
    slice, to produce a new TOAs object containing a subset of the TOAs in the
    original.  For example, to obtain a new TOAs object
    containing the entries above 1 GHz:

    >>> t[t.table['freq'] > 1*u.GHz]

    TOAs objects also accept indexing to select columns or flags, so that for example
    ``t['mjd']`` returns the :class:`~astropy.table.Column` contained in the object, and
    ``t['fish']`` returns an array of strings that has the value associated with the flag
    ``-fish`` for each TOA that has that flag or the empty string for each TOA that doesn't.
    TOAs objects also support assignment through these methods:

    >>> t['high', t['freq'] > 1*u.GHz] = "1"

    TOAs used to be grouped by observatory, but currently are not.  To iterate over all observatory groups:

    >>> for obs,idx in t.get_obs_groups():

    Or to actually reorder the TOAs by observatory:

    >>> t.table.group_by("obs")

    Other sorting is fine too:

    >>> t.table.sort("freq")


    .. list-table:: Columns in ``.table``
       :widths: 15 85
       :header-rows: 1

       * - Name
         - Contents
       * - ``index``
         - location of the TOA in the original input
       * - ``mjd``
         - the exact time of arrival (an :class:`astropy.time.Time` object)
       * - ``mjd_float``
         - the time of arrival in floating-point (may be microseconds off)
       * - ``error``
         - the standard error (an :class:`astropy.units.Quantity` describing
           the claimed uncertainty on the pulse arrival time)
       * - ``freq``
         - the observing frequency (an :class:`astropy.units.Quantity`)
       * - ``obs``
         - the observatory at which the TOA was acquired (a
           :class:`pint.observatory.Observatory` object)
       * - ``flags``
         - free-form flags associated with the TOA (a dictionary mapping flag
           to value)
       * - ``tdb``
         - the pulse arrival time converted to TDB (but not barycentered, that is,
           not corrected for light travel time; an :class:`astropy.time.Time` object);
           computed by :func:`pint.toa.TOAs.compute_TDBs`
       * - ``tdbld``
         - a ``longdouble`` version of ``tdb`` for computational convenience
       * - ``ssb_obs_pos``, ``ssb_obs_vel``
         - position and velocity of the observatory at the time of the TOA; computed
           by :func:`pint.toa.TOAs.compute_posvels`
       * - ``ssb_obs_vel_ecl``
         - velocity of the observatory in ecliptic coordinates at the time of the TOA; computed
           by :func:`pint.toa.TOAs.add_vel_ecl`
       * - ``obs_sun_pos``, ``obs_jupiter_pos``, ``obs_saturn_pos``, ``obs_venus_pos``,
           ``obs_uranus_pos``, ``obs_neptune_pos``, ``obs_earth_pos``
         - position of various celestial objects at the time of the TOA; computed
           by :func:`pint.toa.TOAs.compute_posvels`
       * - ``pulse_number``
         - integer number of turns since a fiducial moment;
           optional; can be computed from a model with
           :func:`pint.toa.TOAs.compute_pulse_numbers` or extracted from the
           ``pn`` entry in ``flags`` with
           :func:`pint.toa.TOAs.phase_columns_from_flags`.
       * - ``delta_pulse_number``
         - number of turns to adjust pulse number by, compared to the model;
           ``PHASE`` statements in the ``.tim`` file or the ``padd`` entry in
           ``flags`` carry this information, and :func:`pint.toa.TOAs.phase_columns_from_flags`
           creates the column.

    Parameters
    ----------
    toafile : str, optional
        Filename to load TOAs from.
    toalist : list of TOA objects, optional
        The TOA objects this TOAs should contain.  Exactly one of
        these two parameters must be provided.

    Attributes
    ----------
    table : astropy.table.Table
        The data for all the TOAs.
    commands : list of str
        "Commands" that were written in the file; these will have affected
        how some or all TOAs were interpreted during loading.
    filename : str, optional
        The filename (if any) that the TOAs were loaded from.
    planets : bool
        Whether planetary Shapiro delay should be considered.
    ephem : object
        The Solar System ephemeris in use.
    clock_corr_info : dict
        Information about the clock correction chains in use.
    merged : bool
        If this object was merged from several files (and thus the filename of
        the first is not useful for referring to the whole object).
    hashes : dict
        A dictionary of hashes of the files this data was read from (if any).
        This is used by ``check_hashes()`` to verify whether the data on disk
        has changed so that the file can be re-read if necessary.
    was_pickled : bool
        Whether this file was loaded from a pickle.
    alias_translation : dict or None
        Translate observatory names by looking them up in this dictionary;
        this may be necessary to convert observatory names into something
        TEMPO can understand, or to cope with different setups using
        different names for the same observatory or the same name
        for different observatories. There is a dictionary ``tempo_aliases``
        available to use names as compatible with TEMPO as possible.
    wideband : bool
        Whether the TOAs also have wideband DM information
    """

    def __init__(self, toafile=None, toalist=None):
        # First, just make an empty container
        self.commands = []
        self.filename = None
        self.planets = False
        self.ephem = None
        self.clock_corr_info = {}
        self.obliquity = None
        self.merged = False
        self.hashes = {}
        self.was_pickled = False
        self.alias_translation = None

        if (toalist is not None) and (toafile is not None):
            raise ValueError("Cannot initialize TOAs from both file and list.")

        if isinstance(toafile, (str, Path)):
            toalist, self.commands = read_toa_file(toafile)
            # Check to see if there were any INCLUDEs:
            inc_fns = [x[0][1] for x in self.commands if x[0][0].upper() == "INCLUDE"]
            self.filename = [toafile] + inc_fns if inc_fns else toafile
        elif toafile is not None:
            toalist, self.commands = read_toa_file(toafile)
            self.filename = None

        if toalist is None:
            raise ValueError("No TOAs found!")
        else:
            if not isinstance(toalist, (list, tuple)):
                raise ValueError("Trying to initialize TOAs from a non-list class")
        self.table = build_table(toalist, filename=self.filename)
        self.max_index = len(self.table) - 1
        # Add pulse number column (if needed) or make PHASE adjustments
        try:
            self.phase_columns_from_flags()
        except ValueError:
            log.debug("No pulse number flags found in the TOAs")

        # We don't need this now that we have a table

    def __len__(self):
        return len(self.table)

    def __getitem__(self, index):
        """Extract a subset of TOAs and/or a column/flag from each one.

        When selecting a column from ``self.table`` or a flag from ``self.table["flags"]``,
        pass its name as a string (not including the ``-`` if it's a flag). The result will
        be a :class:`~astropy.table.Column` if the string is the name of a column in ``self.table``
        or a newly allocated array of strings if the string is the name of a flag. If the
        flag is not set for some or all of the TOAs, this array will contain the empty string
        at the corresponding place.

        When selecting a subset of the TOAs, a list/array of indices will
        result in selecting those TOAs (though not necessarily in that order),
        a list/array of Booleans will result in selecting those TOAs for which
        the list/array has True, and a slice will select the corresponding
        slice of TOAs.

        Both a column and subset can be selected at once by forming a tuple, as in
        ``toas["fish", ::10]``; this will result in selecting that subset of the
        appropriate column. This mode will allow selection of individual elements
        (``toas["fish", 17]``), unlike all-column selection.

        Parameter
        ---------
        index : str or pair or list or array or slice
            How to choose what to select.

        Returns
        -------
        pint.toa.TOAs or np.ndarray or astropy.table.Column
            The selected part of the object.

        Note
        ----
        This function does not currently support extracting a single :class:`~pint.toa.TOA` object,
        to use integer indexing a column must be selected.
        """
        column = None
        subset = None
        if isinstance(index, tuple):
            if len(index) != 2:
                raise ValueError("Invalid indexing")
            a, b = index
            if isinstance(a, str):
                column, subset = a, b
            else:
                column, subset = b, a
        elif isinstance(index, str):
            column = index
        else:
            subset = index

        if column is None:
            if isinstance(index, np.ndarray) and index.dtype == bool:
                r = copy.deepcopy(self)
                r.table = r.table[index]
                return r
            elif (
                isinstance(index, np.ndarray)
                and index.dtype == np.int64
                or isinstance(index, list)
            ):
                r = copy.deepcopy(self)
                r.table = r.table[index]
                return r
            elif isinstance(index, slice):
                r = copy.deepcopy(self)
                r.table = r.table[index]
                return r
            elif isinstance(index, int):
                raise ValueError("TOAs do not support extraction of TOA objects (yet?)")
            else:
                raise ValueError("Unable to index TOAs with {}".format(index))
        elif column in self.table.columns:
            if subset is None:
                return self.table[column]
            else:
                return self.table[column, subset]
        else:
            r = []
            if subset is None:
                for f in self.table["flags"]:
                    r.append(f.get(column, ""))
            elif isinstance(subset, int):
                return self.table["flags"][subset].get(column, "")
            else:
                for f in self.table["flags"][subset]:
                    r.append(f.get(column, ""))
            # FIXME: what to do if length zero? How to ensure it's a string array even then?
            return np.array(r)

    def __setitem__(self, index, value):
        """Set values in this object.

        This can set specified values into columns/flags or subsets of the same.

        Columns/flags are specified by giving a string (without the initial ``-`` for a flag).

        Subsets can be specified by a list/array of indices, a list/array of booleans, a slice, or
        a single integer.

        Parameters
        ----------
        index : str or pair
            Which parts of the object to set.
        value
            What to set the values to. If a single value, will be "broadcast", otherwise should
            be an iterable of the same size as the selected subset and of appropriate type.

        Notes
        ----_
        This function does not currently support assignment of sets of TOAs to replace subsets of
        the TOAs in a :class:`~pint.toa.TOAs` object. Thus a column must always be selected.

        Because of the way flags are stored internally, looking up
        ``toas["a_flag"]`` has to produce a newly allocated array, and
        modifying it cannot affect the flags on the original object.
        Unfortunately ``toas["a_flag"][7] = "value"`` will appear to work but
        will do nothing. Use ``toas["a_flag", 7] = "value"`` instead.  Flag values will be converted to strings.
        """
        column = None
        subset = None
        if isinstance(index, tuple):
            if len(index) != 2:
                raise ValueError("Invalid indexing")
            a, b = index
            if isinstance(a, str):
                column, subset = a, b
            else:
                column, subset = b, a
        elif isinstance(index, str):
            column = index
        else:
            subset = index

        if column is None:
            raise ValueError("Unable to assign sets of TOAs")
        elif column in self.table.columns:
            if subset is None:
                self.table[column] = value
            else:
                self.table[column][subset] = value
        else:
            # dealing with flags
            if np.isscalar(value):
                if subset is None:
                    for f in self.table["flags"]:
                        if value:
                            f[column] = str(value)
                        else:
                            try:
                                del f[column]
                            except KeyError:
                                pass
                elif isinstance(subset, int):
                    f = self.table["flags"][subset]
                    if value:
                        f[column] = str(value)
                    else:
                        try:
                            del f[column]
                        except KeyError:
                            pass
                else:
                    for f in self.table["flags"][subset]:
                        if value:
                            f[column] = str(value)
                        else:
                            try:
                                del f[column]
                            except KeyError:
                                pass
            else:
                if subset is None:
                    subset = range(len(self))
                if len(subset) != len(value):
                    raise ValueError(
                        "Length of flag values must be equal to length of TOA subset"
                    )
                for i in subset:
                    self[column, i] = str(value[i])

    def __eq__(self, other):
        sd, od = self.__dict__.copy(), other.__dict__.copy()
        st = sd.pop("table")
        ot = od.pop("table")
        return sd == od and np.all(st == ot)

    def __setstate__(self, state):
        # Normal unpickling behaviour
        self.__dict__.update(state)
        if not hasattr(self, "max_index"):
            self.max_index = np.maximum.reduce(self.table["index"])

    def __deepcopy__(self, memo):
        cls = self.__class__
        result = cls.__new__(cls)
        memo[id(self)] = result
        for k, v in self.__dict__.items():
            setattr(result, k, copy.deepcopy(v, memo))
        # need to explicitly add in the flags
        for i in range(len(self)):
            result.table[i]["flags"] = copy.deepcopy(self.table[i]["flags"])
        return result

    @property
    def ntoas(self):
        """The number of TOAs. Also available as len(toas)."""
        return len(self.table)

    @property
    def observatories(self):
        """The set of observatories in use by these TOAs."""
        return set(self.get_obss())

    @property
    def first_MJD(self):
        """The first MJD, in :class:`~astropy.time.Time` format."""
        return self.get_mjds(high_precision=True).min()

    @property
    def last_MJD(self):
        """The last MJD, in :class:`~astropy.time.Time` format."""
        return self.get_mjds(high_precision=True).max()

    @property
    def wideband(self):
        """Whether or not the data have wideband TOA values"""
        return self.is_wideband()

    def is_wideband(self):
        """Whether or not the data have wideband TOA values"""

        # there may be a more elegant way to do this
        dm_data, valid_data = self.get_flag_value("pp_dm", as_type=float)
        if valid_data == []:
            return False
        return True

    def get_all_flags(self):
        """Return a list of all the flags used by any TOA."""
        flags = set()
        for f in self.table["flags"]:
            flags.update(f.keys())
        return flags

    def get_freqs(self):
        """Return a :class:`~astropy.units.Quantity` of the observing frequencies for the TOAs."""
        return self.table["freq"].quantity

    def get_mjds(self, high_precision=False):
        """Array of MJDs in the TOAs object.

        With high_precision is True
        Return an array of the astropy.times (UTC) of the TOAs

        With high_precision is False
        Return an array of toas in mjd as double precision floats

        WARNING: Depending on the situation, you may get MJDs in a
        different scales (e.g. UTC, TT, or TDB) or even a mixture
        of scales if some TOAs are barycentred and some are not (a
        perfectly valid situation when fitting both Fermi and radio TOAs)
        """
        if high_precision:
            return np.array(self.table["mjd"])
        else:
            return self.table["mjd_float"].quantity

    def get_errors(self):
        """Return a numpy array of the TOA errors in us."""
        return self.table["error"].quantity

    def get_obss(self):
        """Return a numpy array of the observatories for each TOA."""
        return self.table["obs"]

    def get_obs_groups(self):
        """Return an iterator over the different observatories"""
        return pint.utils.group_iterator(self["obs"])

    def get_pulse_numbers(self):
        """Return a numpy array of the pulse numbers for each TOA if they exist."""
        # TODO: use a masked array?  Only some pulse numbers may be known
        if "pn" in self.table["flags"][0]:
            if "pulse_number" in self.table.colnames:
                raise ValueError("Pulse number cannot be both a column and a TOA flag")
            return np.array(self.get_flag_value("pn", np.nan, float)[0])
        elif "pulse_number" in self.table.colnames:
            return self.table["pulse_number"]
        else:
            log.warning("No pulse numbers for TOAs")
            return None

    def get_flags(self):
        """Return a numpy array of the TOA flags."""
        return self.table["flags"]

    def get_flag_value(self, flag, fill_value=None, as_type=None):
        """Get the requested TOA flag values.

        Parameters
        ----------
        flag_name : str
            The request flag name.
        fill_value
            The value to include for missing flags.
        as_type : callable or None
            If provided, this is called on each value to convert them
            from to the desired type. All flag values are stored as
            strings internally.

        Returns
        -------
        values : list
            A list of flag values from each TOA. If the TOA does not have
            the flag, it will fill up with the fill_value.
        valid_index : list
            The indices, in ``self.table``, of the places where the flag values occur.
        """
        result = []
        valid_index = []
        for ii, flags in enumerate(self.table["flags"]):
            try:
                val = flags[flag]
                valid_index.append(ii)
            except KeyError:
                val = fill_value
            else:
                if as_type is not None:
                    val = as_type(val)
            result.append(val)
        return result, valid_index

    def get_dms(self):
        """Get the Wideband DM data.

        Note
        ----
        This does not handle situations where some but not all TOAs have
        DM information.
        """
        result, valid = self.get_flag_value("pp_dm", as_type=float)
        if valid == []:
            raise AttributeError("No DM is provided.")
        return np.array(result)[valid] * pint.dmu

    def get_dm_errors(self):
        """Get the Wideband DM data error.

        Note
        ----
        This does not handle situations where some but not all TOAs have
        DM information.
        """
        result, valid = self.get_flag_value("pp_dme", as_type=float)
        if valid == []:
            raise AttributeError("No DM error is provided.")
        return np.array(result)[valid] * pint.dmu

    def get_clusters(self, gap_limit=2 * u.h, add_column=False, add_flag=None):
        """Identify toas within gap limit (default 2h = 0.0833d)
        of each other as the same cluster.

        Clusters can be larger than the gap limit - if toas are
        separated by a gap larger than the gap limit, a new cluster
        starts and continues until another such gap is found.

        Cluster info can be added as a ``clusters`` column to the
        :attr:`pint.toa.TOAs.table` object if `add_column` is True.  Cluster info can also be added as a flag with name specified.
        In those cases  ``self.table.meta['cluster_gap']``  will be set to the
        `gap_limit`.  If the desired clustering corresponds to that in
        :attr:`pint.toa.TOAs.table` then that column is returned.

        Parameters
        ----------
        gap_limit : astropy.units.Quantity, optional
            The minimum size of gap to create a new cluster. Defaults to two hours.
        add_column : bool, optional
            Whether or not to add a ``clusters`` column to the TOA table (default: False)
        add_flag : str, optional
            If not ``None``, will add a flag with that name to the TOA table whose value is the cluster number (as a string, starting at 0) (default: None)

        Returns
        -------
        clusters : numpy.ndarray
            The cluster number associated to each TOA. Clusters are numbered
            chronologically from zero.
        """
        if (
            ("clusters" not in self.table.colnames)
            or ("cluster_gap" not in self.table.meta)
            or (gap_limit != self.table.meta["cluster_gap"])
        ):
            clusters = _cluster_by_gaps(
                self.get_mjds().to_value(u.d), gap_limit.to_value(u.d)
            )
            if add_column:
                self.table.add_column(clusters, name="clusters")
                self.table.meta["cluster_gap"] = gap_limit
                log.debug(f"Added 'clusters' column to TOA table with gap={gap_limit}")
            if add_flag is not None:
                for i in range(len(clusters)):
                    self.table["flags"][i][add_flag] = str(clusters[i])
                self.table.meta["cluster_gap"] = gap_limit
                log.debug(f"Added '{add_flag}' flag to TOA table with gap={gap_limit}")

            return clusters

        else:
            return self.table["clusters"]

    def get_highest_density_range(self, ndays=7 * u.d):
        """Print the range of mjds (default 7 days) with the most toas"""
        sorted_mjds = np.sort(self.get_mjds())
        s = np.searchsorted(sorted_mjds, sorted_mjds + ndays)
        i = np.argmax(s - np.arange(len(sorted_mjds)))
        print(
            f"max density range is from MJD {sorted_mjds[i]} to {sorted_mjds[s[i]]} with {s[i]-i} TOAs."
        )
        return sorted_mjds[i], sorted_mjds[s[i]]

    def check_hashes(self, timfile=None):
        """Determine whether the input files are the same as when loaded.

        Parameters
        ----------
        timfile : str or list of str or file-like or None
            If provided this should match the list of files the TOAs object was loaded from.
            If this is a string or list of strings, and the number matches the number of
            files this TOAs object was loaded from, it is assumed that these are supposed to
            be the same files, re-named or moved; their contents are then checked. If the
            contents or the number doesn't match, this function returns False.

        Returns
        -------
        bool
            True if the contents of the TOAs object matches the content of the files.
        """
        if self.filename is None:
            return True
        elif isinstance(self.filename, (str, Path)):
            filenames = [self.filename]
        else:
            filenames = self.filename

        if timfile is None:
            timfiles = filenames
        elif hasattr(timfile, "readlines"):
            return True
        elif isinstance(timfile, (str, Path)):
            timfiles = [timfile]
        else:
            timfiles = list(timfile)
        if len(timfiles) != len(filenames):
            return False

        for t, f in zip(timfiles, filenames):
            if _compute_hash(t) != self.hashes[f]:
                return False
        return True

    def select(self, selectarray):
        """Apply a boolean selection or mask array to the TOA table.

        Deprecated. Use ``toas[selectarray]`` to get a new object instead.

        This operation modifies the TOAs object in place, shrinking its
        table down to just those TOAs where selectarray is True. This
        function also stores the old table in a stack.
        """
        warnings.warn(
            "Please use boolean indexing on the object instead: toas[selectarray].",
            DeprecationWarning,
        )
        if hasattr(self, "table"):
            # Allow for selection undos
            if not hasattr(self, "table_selects"):
                self.table_selects = []
            self.table_selects.append(copy.deepcopy(self.table))
            self.table = self.table[selectarray]
        else:
            raise ValueError("TOA selection not implemented for TOA lists.")

    def unselect(self):
        """Return to previous selected version of the TOA table (stored in stack).

        Deprecated. Use ``toas[selectarray]`` to get a new object instead.
        """
        warnings.warn(
            "Please use boolean indexing on the object instead: toas[selectarray].",
            DeprecationWarning,
        )
        try:
            self.table = self.table_selects.pop()
        except (AttributeError, IndexError):
            log.error("No previous TOA table found.  No changes made.")

    def get_summary(self):
        """Return a short ASCII summary of the TOAs.

        This includes summary information about the errors and frequencies
        but is never more than a few lines regardless of how many TOAs there are.
        """
        s = f"Number of TOAs:  {self.ntoas}\n"
        if len(self.commands) and type(self.commands[0]) is list:
            s += f"Number of commands:  {[len(x) for x in self.commands]}\n"
        else:
            s += f"Number of commands:  {len(self.commands)}\n"
        s += f"Number of observatories: {len(self.observatories)} {list(self.observatories)}\n"
        s += f"MJD span:  {self.first_MJD.mjd:.3f} to {self.last_MJD.mjd:.3f}\n"
        s += f"Date span: {self.first_MJD.iso} to {self.last_MJD.iso}\n"
        for obs, grp in self.get_obs_groups():
            s += f"{obs} TOAs ({len(grp)}):\n"
            s += f"  Min freq:      {np.min(self['freq'][grp].to(u.MHz)):.3f}\n"
            s += f"  Max freq:      {np.max(self['freq'][grp].to(u.MHz)):.3f}\n"
            s += f"  Min error:     {np.min(self['error'][grp].to(u.us)):.3g}\n"
            s += f"  Max error:     {np.max(self['error'][grp].to(u.us)):.3g}\n"
            s += f"  Median error:  {np.median(self['error'][grp].to(u.us)):.3g}\n"
        return s

    def print_summary(self):
        """Prints self.get_summary()."""
        # FIXME: really do we need to have this function?
        print(self.get_summary())

    def phase_columns_from_flags(self):
        """Create and/or modify pulse_number and delta_pulse_number columns.

        Scans pulse numbers from the table flags and creates a new table column.
        Modifes the ``delta_pulse_number`` column, if required.
        Removes the pulse numbers from the flags.
        """
        # First get any PHASE commands
        dphs = np.array(self.get_flag_value("phase", 0, float)[0], dtype=np.float64)
        # Then add any -padd flag values
        dphs += np.array(self.get_flag_value("padd", 0, float)[0], dtype=np.float64)
        self.table["delta_pulse_number"] += dphs

        # Then, add pulse_number as a table column if possible
        pns = np.array(self.get_flag_value("pn", np.nan, float)[0])
        if np.all(np.isnan(pns)):
            raise ValueError("No pulse numbers found")
        self.table["pulse_number"] = pns
        self.table["pulse_number"].unit = u.dimensionless_unscaled

        # Remove pn from dictionary to prevent redundancies
<<<<<<< HEAD
        for flags in self.table["flags"]:
            flags.pop("pn", None)
=======
        self["pn"] = ""
        # same for padd
        self["padd"] = ""
>>>>>>> 24e144a4

    def compute_pulse_numbers(self, model):
        """Set pulse numbers (in TOA table column pulse_numbers) based on model.

        Replace any existing pulse numbers by computing phases according to
        model and then setting the pulse number of each to their integer part,
        which the nearest integer since Phase objects ensure that.

        Parameters
        ----------
        model : pint.models.timing_model.TimingModel
            The model defining times of arrival; the pulse numbers assigned will
            be the nearest integer number of turns to that predicted by the model.
        """
        # paulr: I think pulse numbers should be computed with abs_phase=True!
        delta_pulse_numbers = Phase(self.table["delta_pulse_number"])
        phases = model.phase(self, abs_phase=True) + delta_pulse_numbers
        self.table["pulse_number"] = phases.int
        self.table["pulse_number"].unit = u.dimensionless_unscaled

    def adjust_TOAs(self, delta):
        """Apply a time delta to TOAs.

        Adjusts the time (MJD) of the TOAs by applying delta, which should
        have the same shape as ``self.table['mjd']``.  This function does not change
        the pulse numbers column, if present, but does recompute ``mjd_float``,
        the TDB times, and the observatory positions and velocities.

        Parameters
        ----------
        delta : astropy.time.TimeDelta
            The time difference to add to the MJD of each TOA
        """
        col = self.table["mjd"]
        if not isinstance(delta, time.TimeDelta):
            raise ValueError("Type of argument must be TimeDelta")
        if delta.shape != col.shape:
            raise ValueError("Shape of mjd column and delta must be compatible")
        for ii in range(len(col)):
            col[ii] = col[ii] + delta[ii]

        # This adjustment invalidates the derived columns in the table, so delete
        # and recompute them
        # Changed high_precision from False to True to avoid self referential get_mjds()
        self.table["mjd_float"] = [
            t.mjd for t in self.get_mjds(high_precision=True)
        ] * u.day
        self.compute_TDBs()
        self.compute_posvels(self.ephem, self.planets)

    def renumber(self, index_order=True):
        """Recreate the index column so the values go from 0 to len(self)-1.

        This modifies the TOAs object and also returns it, for calling
        convenience.

        Parameters
        ==========
        index_order : bool
            If True, preserve the order of the index column, but renumber so
            there are no gaps. If False, number according to the order TOAs
            occur in the object.

        Returns
        =======
        self
        """
        if index_order:
            ix = np.argsort(self.table["index"])
            self.table["index"][ix] = np.arange(len(self))
        else:
            self.table["index"] = np.arange(len(self))
        self.max_index = len(self) - 1
        return self

    def write_TOA_file(
        self,
        filename,
        name="unk",
        format="tempo2",
        commentflag=None,
        order_by_index=True,
        *,
        include_info=True,
        comment=None,
    ):
        """Write this object to a ``.tim`` file.

        This function writes the contents of this object to a (single) ``.tim``
        file. If ``TEMPO2`` format is used, this file is able to represent the
        contents of this object to nanosecond level. No ``TIME`` or ``EFAC``
        commands are emitted.

        Parameters
        ----------
        filename : str or file-like
            File name to write to; can be an open file object
        name : str
            Value to put in the "name" field of tempo2 files, if a "-name" flag is
            not available.
        format : str
            Format specifier for file ('TEMPO' or 'Princeton') or ('Tempo2' or '1');
            note that not all features may be supported in 'TEMPO' mode.
        commentflag : str or None
            If a string, and that string is a TOA flag, that TOA will be commented
            in the output file.  If None (or non-string), no TOAs will be commented.
        order_by_index : bool
            If True, write the TOAs in the order specified in the "index" column
            (which is usually the same as the original file);
            if False, write them in the order they occur in the TOAs object.
        include_info : bool, optional
            Include information string if True
        comment : str, optional
            Additional string to include in TOA file
        """
        try:
            # FIXME: file must be closed even if an exception occurs!
            # Answer is to use a with statement and call the function recursively
            outf = open(filename, "w")
            handle = False
        except TypeError:
            outf = filename
            handle = True
        if format.upper() in ("TEMPO2", "1"):
            outf.write("FORMAT 1\n")
        if include_info:
            info_string = pint.utils.info_string(prefix_string="C ", comment=comment)
            outf.write(info_string + "\n")

        # Add pulse numbers to flags temporarily if there is a pulse number column
        # do this on a copy so as to leave the TOAs in a useful state
        # FIXME: everywhere else the pulse number column is called pulse_number not pn
        toacopy = copy.deepcopy(self)
        if "pulse_number" in toacopy.table.colnames:
            toacopy["pn"] = toacopy.table["pulse_number"]
        if (
            "delta_pulse_number" in toacopy.table.columns
            and (toacopy.table["delta_pulse_number"] != 0).any()
        ):
            toacopy["padd"] = toacopy.table["delta_pulse_number"]

        if order_by_index:
            ix = np.argsort(toacopy.table["index"])
        else:
            ix = np.arange(len(toacopy))
        for (toatime, toaerr, freq, obs, flags) in zip(
            toacopy.table["mjd"][ix],
            toacopy.table["error"][ix].quantity,
            toacopy.table["freq"][ix].quantity,
            toacopy.table["obs"][ix],
            toacopy.table["flags"][ix],
        ):
            obs_obj = Observatory.get(obs)

            flags = flags.copy()
            toatime_out = toatime
            if "clkcorr" in flags:
                toatime_out -= time.TimeDelta(float(flags["clkcorr"]) * u.s)
            out_str = (
                "C " if isinstance(commentflag, str) and (commentflag in flags) else ""
            )
            out_str += format_toa_line(
                toatime_out,
                toaerr,
                freq,
                obs_obj,
                name=flags.pop("name", name),
                flags=flags,
                format=format,
                alias_translation=toacopy.alias_translation,
            )
            outf.write(out_str)

        if not handle:
            outf.close()

    def apply_clock_corrections(
        self,
        include_bipm=True,
        bipm_version=bipm_default,
        include_gps=True,
        limits="warn",
    ):
        """Apply observatory clock corrections and TIME statments.

        Apply clock corrections to all the TOAs where corrections are
        available.  This routine actually changes the value of the TOA,
        although the correction is also listed as a new flag for the TOA
        called 'clkcorr' so that it can be reversed if necessary.  This
        routine also applies all 'TIME' commands (``-to`` flags) and
        treats them exactly as if they were a part of the observatory
        clock corrections.

        If the clock corrections have already been applied they will not
        be re-applied.

        Options to include GPS or BIPM clock corrections are set to True
        by default in order to give the most accurate clock corrections.

        A description of how PINT handles clock corrections and timescales is here:
        https://github.com/nanograv/PINT/wiki/Clock-Corrections-and-Timescales-in-PINT

        Parameters
        ----------
        include_bipm : bool
            Whether or not to include BIPM correction
        bipm_version : str
            BIPM version to use.  The format must be 'BIPMXXXX' where XXXX is a year.
        include_gps : bool
            Whether or not to include GPS corrections
        limits : "warn" or "error"
            What to do when encountering TOAs for which clock corrections are not available.
        """
        # First make sure that we haven't already applied clock corrections
        flags = self.table["flags"]
        if any(["clkcorr" in f for f in flags]):
            if all(["clkcorr" in f for f in flags]):
                log.warning("Clock corrections already applied. Not re-applying.")
                return
            else:
                # FIXME: could apply clock corrections to just the ones that don't have any
                raise ValueError("Some TOAs have 'clkcorr' flag and some do not!")
        # An array of all the time corrections, one for each TOA
        log.debug(
            "Applying clock corrections (include_gps = {0}, include_bipm = {1})".format(
                include_gps, include_bipm
            )
        )
        corrections = np.zeros(self.ntoas) * u.s
        # values of "-to" flags
        time_statements = self.get_flag_value("to", 0, float)[0] * u.s
        for obs, grp in self.get_obs_groups():
            site = get_observatory(
                obs,
                include_gps=include_gps,
                include_bipm=include_bipm,
                bipm_version=bipm_version,
            )
            clock_corrections = site.clock_corrections(
                time.Time(self["mjd"][grp]), limits=limits
            )
            corrections[grp] = time_statements[grp] + clock_corrections
            for jj in grp:
                self["mjd"][jj] += time.TimeDelta(corrections[jj])
                if corrections[jj] != 0:
                    flags[jj]["clkcorr"] = str(corrections[jj].to_value(u.s))
        # Update clock correction info
        self.clock_corr_info.update(
            {
                "include_bipm": include_bipm,
                "bipm_version": bipm_version,
                "include_gps": include_gps,
            }
        )

    def compute_TDBs(self, method="default", ephem=None):
        """Compute and add TDB and TDB long double columns to the TOA table.

        This routine creates new columns 'tdb' and 'tdbld' in a TOA table
        for TDB times, using the Observatory locations and IERS Earth
        rotation corrections for UT1.

        If these columns are already present, delete and replace them.

        Parameters
        ----------
        method : str
            Which method to use. See :func:`pint.observatory.Observatory.get_TDBs`
            for details.
        ephem : str or None
            Solar System ephemeris to use for the computation. If not specified
            use the value in ``self.ephem``; if specified, replace ``self.ephem``.
        """
        log.debug("Computing TDB columns.")
        if "tdb" in self.table.colnames:
            log.debug("tdb column already exists. Deleting...")
            self.table.remove_column("tdb")
        if "tdbld" in self.table.colnames:
            log.debug("tdbld column already exists. Deleting...")
            self.table.remove_column("tdbld")

        if ephem is None:
            if self.ephem is not None:
                ephem = self.ephem
            else:
                log.warning(
                    "No ephemeris provided to TOAs object or compute_TDBs. Using DE421"
                )
                ephem = "DE421"
        else:
            # If user specifies an ephemeris, make sure it is the same as the one already
            # in the TOA object, to prevent mixing.
            if (self.ephem is not None) and (ephem != self.ephem):
                log.error(
                    "Ephemeris provided to compute_TDBs {0} is different than TOAs object "
                    "ephemeris {1}! Using TDB ephemeris.".format(ephem, self.ephem)
                )
        self.ephem = ephem
        log.debug(f"Using EPHEM = {self.ephem} for TDB calculation.")
        # Compute in observatory groups
        tdbs = np.zeros_like(self.table["mjd"])
        for obs, grp in self.get_obs_groups():
            site = get_observatory(obs)
            if isinstance(site, TopoObs):
                # For TopoObs, it is safe to assume that all TOAs have same location
                # I think we should report to astropy that initializing
                # a Time from a list (or Column) of Times throws away the location information
                grpmjds = time.Time(
                    self.table[grp]["mjd"], location=self.table[grp]["mjd"][0].location
                )
            else:
                # Grab locations for each TOA
                # It is crazy that I have to deconstruct the locations like
                # this to build a single EarthLocation object with an array
                # of locations contained in it.
                # Is there a more efficient way to convert a list of EarthLocations
                # into a single EarthLocation object with an array of values internally?
                loclist = [t.location for t in self.table[grp]["mjd"]]
                if loclist[0] is None:
                    grpmjds = time.Time(self.table[grp]["mjd"], location=None)
                else:
                    locs = EarthLocation(
                        np.array([loc.x.value for loc in loclist]) * u.m,
                        np.array([loc.y.value for loc in loclist]) * u.m,
                        np.array([loc.z.value for loc in loclist]) * u.m,
                    )
                    grpmjds = time.Time(self.table[grp]["mjd"], location=locs)

            grptdbs = site.get_TDBs(grpmjds, method=method, ephem=ephem)
            tdbs[grp] = np.asarray([t for t in grptdbs])
        # Now add the new columns to the table
        col_tdb = table.Column(name="tdb", data=tdbs)
        col_tdbld = table.Column(name="tdbld", data=[t.tdb.mjd_long for t in tdbs])
        self.table.add_columns([col_tdb, col_tdbld])

    def compute_posvels(self, ephem=None, planets=None):
        """Compute positions and velocities of the observatories and Earth.

        Compute the positions and velocities of the observatory (wrt
        the Geocenter) and the center of the Earth (referenced to the
        SSB) for each TOA.  The JPL solar system ephemeris can be set
        using the 'ephem' parameter.  The positions and velocities are
        set with PosVel class instances which have astropy units.

        If the required columns already exist, they will be replaced.

        Parameters
        ----------
        ephem : str
            The Solar System ephemeris to use; if not specified, use the
            default ephemeris for the TOAs object. If specified, replace
            the TOAs object's ``ephem`` attribute with this value and do
            the computation.
        planets : bool
            Whether to compute positions for the Solar System planets. If
            not specified, use the value stored in ``self.planets``; if
            specified, set ``self.planets`` to this value.
        """
        if ephem is None:
            if self.ephem is not None:
                ephem = self.ephem
            else:
                log.warning(
                    "No ephemeris provided to TOAs object or compute_posvels. Using DE421"
                )
                ephem = "DE421"
        else:
            # If user specifies an ephemeris, make sure it is the same as the one already in
            # the TOA object, to prevent mixing.
            if (self.ephem is not None) and (ephem != self.ephem):
                log.error(
                    "Ephemeris provided to compute_posvels {0} is different than "
                    "TOAs object ephemeris {1}! Using posvels ephemeris.".format(
                        ephem, self.ephem
                    )
                )
        if planets is None:
            planets = self.planets
        # Record the choice of ephemeris and planets
        self.ephem = ephem
        self.planets = planets
        if planets:
            log.debug(
                "Computing PosVels of observatories, Earth and planets, using {}".format(
                    ephem
                )
            )

        else:
            log.debug(
                "Computing PosVels of observatories and Earth, using {}".format(ephem)
            )
        # Remove any existing columns
        cols_to_remove = ["ssb_obs_pos", "ssb_obs_vel", "obs_sun_pos"]
        for c in cols_to_remove:
            if c in self.table.colnames:
                log.debug("Column {0} already exists. Removing...".format(c))
                self.table.remove_column(c)
        for p in all_planets:
            name = "obs_" + p + "_pos"
            if name in self.table.colnames:
                log.debug("Column {0} already exists. Removing...".format(name))
                self.table.remove_column(name)

        self.table.meta["ephem"] = ephem
        ssb_obs_pos = table.Column(
            name="ssb_obs_pos",
            data=np.zeros((self.ntoas, 3), dtype=np.float64),
            unit=u.km,
            meta={"origin": "SSB", "obj": "OBS"},
        )
        ssb_obs_vel = table.Column(
            name="ssb_obs_vel",
            data=np.zeros((self.ntoas, 3), dtype=np.float64),
            unit=u.km / u.s,
            meta={"origin": "SSB", "obj": "OBS"},
        )
        obs_sun_pos = table.Column(
            name="obs_sun_pos",
            data=np.zeros((self.ntoas, 3), dtype=np.float64),
            unit=u.km,
            meta={"origin": "OBS", "obj": "SUN"},
        )
        if planets:
            plan_poss = {}
            for p in all_planets:
                name = "obs_" + p + "_pos"
                plan_poss[name] = table.Column(
                    name=name,
                    data=np.zeros((self.ntoas, 3), dtype=np.float64),
                    unit=u.km,
                    meta={"origin": "OBS", "obj": p},
                )

        # Now step through in observatory groups
        for obs, grp in self.get_obs_groups():
            site = get_observatory(obs)
            tdb = time.Time(self.table[grp]["tdb"], precision=9)

            if isinstance(site, T2SpacecraftObs):
                ssb_obs = site.posvel(tdb, ephem, group=self.table[grp])
            else:
                ssb_obs = site.posvel(tdb, ephem)

            log.debug("SSB obs pos {0}".format(ssb_obs.pos[:, 0]))
            ssb_obs_pos[grp, :] = ssb_obs.pos.T.to(u.km)
            ssb_obs_vel[grp, :] = ssb_obs.vel.T.to(u.km / u.s)
            sun_obs = objPosVel_wrt_SSB("sun", tdb, ephem) - ssb_obs
            obs_sun_pos[grp, :] = sun_obs.pos.T.to(u.km)
            if planets:
                for p in all_planets:
                    name = "obs_" + p + "_pos"
                    dest = p
                    pv = objPosVel_wrt_SSB(dest, tdb, ephem) - ssb_obs
                    plan_poss[name][grp, :] = pv.pos.T.to(u.km)
        cols_to_add = [ssb_obs_pos, ssb_obs_vel, obs_sun_pos]
        if planets:
            cols_to_add += plan_poss.values()
        log.debug("Adding columns " + " ".join([cc.name for cc in cols_to_add]))
        self.table.add_columns(cols_to_add)

    def add_vel_ecl(self, obliquity):
        """Compute and add a column to self.table with velocities in ecliptic coordinates.

        Called in barycentric_radio_freq() in AstrometryEcliptic (astrometry.py)
        if ssb_obs_vel_ecl column does not already exist.
        If compute_posvels() called again for a TOAs object (aka TOAs modified),
        deletes this column so that this function will be called again and
        velocities will be calculated with updated TOAs.
        """
        # Remove any existing columns
        col_to_remove = "ssb_obs_vel_ecl"
        if col_to_remove in self.table.colnames:
            self.table.remove_column(col_to_remove)

        ssb_obs_vel_ecl = table.Column(
            name="ssb_obs_vel_ecl",
            data=np.zeros((self.ntoas, 3), dtype=np.float64),
            unit=u.km / u.s,
            meta={"origin": "SSB", "obj": "OBS"},
        )

        self.obliquity = obliquity
        ephem = self.ephem
        # Now step through in observatory groups
        for obs, grp in self.get_obs_groups():
            site = get_observatory(obs)
            tdb = time.Time(self["tdb"][grp], precision=9)
            if isinstance(site, T2SpacecraftObs):
                ssb_obs = site.posvel(tdb, ephem, self.table[grp])
            else:
                ssb_obs = site.posvel(tdb, ephem)

            # convert ssb_obs pos and vel to ecliptic coordinates
            coord = ICRS(
                x=ssb_obs.pos[0],
                y=ssb_obs.pos[1],
                z=ssb_obs.pos[2],
                v_x=ssb_obs.vel[0],
                v_y=ssb_obs.vel[1],
                v_z=ssb_obs.vel[2],
                representation_type=CartesianRepresentation,
                differential_type=CartesianDifferential,
            )
            coord = coord.transform_to(PulsarEcliptic(obliquity=obliquity))
            # get velocity vector from coordinate frame
            ssb_obs_vel_ecl[grp, :] = coord.velocity.d_xyz.T.to(u.km / u.s)
        col = ssb_obs_vel_ecl
        log.debug("Adding column " + col.name)
        self.table.add_column(col)


def merge_TOAs(TOAs_list):
    """Merge a list of TOAs instances and return a new combined TOAs instance

    In order for a merge to work, each TOAs instance needs to have
    been created using the same Solar System Ephemeris (EPHEM),
    the same reference timescale (i.e. CLOCK), and the same value of
    .planets (i.e. whether planetary PosVel columns are in the tables
    or not).

    Parameters
    ----------
    TOAs_list : list of TOAs instances

    Returns
    -------
    :class:`pint.toa.TOAs`
        A new TOAs instance with all the combined TOAs
    """
    # Check each TOA object for consistency
    ephems = [tt.ephem for tt in TOAs_list]
    if len(set(ephems)) > 1:
        raise TypeError(f"merge_TOAs() cannot merge. Inconsistent ephem: {ephems}")
    inc_BIPM = [tt.clock_corr_info.get("include_bipm", None) for tt in TOAs_list]
    if len(set(inc_BIPM)) > 1:
        raise TypeError(
            f"merge_TOAs() cannot merge. Inconsistent include_bipm: {inc_BIPM}"
        )
    BIPM_vers = [tt.clock_corr_info.get("bipm_version", None) for tt in TOAs_list]
    if len(set(BIPM_vers)) > 1:
        raise TypeError(
            f"merge_TOAs() cannot merge. Inconsistent bipm_version: {BIPM_vers}"
        )
    inc_GPS = [tt.clock_corr_info.get("include_gps", None) for tt in TOAs_list]
    if len(set(inc_GPS)) > 1:
        raise TypeError(
            f"merge_TOAs() cannot merge. Inconsistent include_gps: {inc_GPS}"
        )
    planets = [tt.planets for tt in TOAs_list]
    if len(set(planets)) > 1:
        raise TypeError(f"merge_TOAs() cannot merge. Inconsistent planets: {planets}")
    num_cols = [len(tt.table.columns) for tt in TOAs_list]
    if len(set(num_cols)) > 1:
        raise TypeError(
            f"merge_TOAs() cannot merge. Inconsistent numbers of table columns: {num_cols}"
        )
    # Use a copy of the first TOAs instance as the base for the joined object
    nt = copy.deepcopy(TOAs_list[0])
    # The following ensures that the filename list is flat
    nt.filename = []
    for xx in [tt.filename for tt in TOAs_list]:
        if type(xx) is list:
            for yy in xx:
                nt.filename.append(yy)
        else:
            nt.filename.append(xx)
    # We do not ensure that the command list is flat
    nt.commands = [tt.commands for tt in TOAs_list]
    # Now do the actual table stacking
    start_index = 0
    tables = []
    for tt in TOAs_list:
        t = copy.deepcopy(tt.table)
        t["index"] += start_index
        start_index += tt.max_index + 1
        tables.append(t)
    nt.table = table.vstack(tables, join_type="exact", metadata_conflicts="silent")
    # Fix the table meta data about filenames
    nt.table.meta["filename"] = nt.filename
    nt.max_index = start_index - 1
    nt.hashes = {}
    for tt in TOAs_list:
        nt.hashes.update(tt.hashes)
    # This sets a flag that indicates that we have merged TOAs instances
    nt.merged = True

    return nt<|MERGE_RESOLUTION|>--- conflicted
+++ resolved
@@ -1866,14 +1866,9 @@
         self.table["pulse_number"].unit = u.dimensionless_unscaled
 
         # Remove pn from dictionary to prevent redundancies
-<<<<<<< HEAD
-        for flags in self.table["flags"]:
-            flags.pop("pn", None)
-=======
         self["pn"] = ""
         # same for padd
         self["padd"] = ""
->>>>>>> 24e144a4
 
     def compute_pulse_numbers(self, model):
         """Set pulse numbers (in TOA table column pulse_numbers) based on model.
