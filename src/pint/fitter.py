"""Objects for managing the procedure of fitting models to TOAs.

The objects defined here can be used to set up a fitting problem and carry out
the fit, adjust the model, and repeat the fit as necessary.

The primary objects of interest will be :class:`pint.fitter.WLSFitter` for
basic fitting, :class:`pint.fitter.GLSFitter` for fitting with noise models
that imply correlated errors, and :class:`pint.fitter.WidebandTOAFitter` for
TOAs that contain DM information.  However, the Downhill fitter variants may offer better convergence.

Fitters in use::

    >>> fitter = WLSFitter(toas, model)
    >>> fitter.fit_toas()
    59.57431562376629118
    >>> fitter.print_summary()
    Fitted model using weighted_least_square method with 5 free parameters to 62 TOAs
    Prefit residuals Wrms = 1090.5802622239905 us, Postfit residuals Wrms = 21.182038012901092 us
    Chisq = 59.574 for 56 d.o.f. for reduced Chisq of 1.064

    PAR                        Prefit                  Postfit            Units
    =================== ==================== ============================ =====
    PSR                           1748-2021E                              None
    EPHEM                              DE421                              None
    UNITS                                TDB                              None
    START                                                         53478.3 d
    FINISH                                                        54187.6 d
    POSEPOCH                           53750                              d
    PX                                     0                              mas
    RAJ                         17h48m52.75s    17h48m52.8003s +/- 0.00014 hourangle_second
    DECJ                          -20d21m29s   -20d21m29.3833s +/- 0.033 arcsec
    PMRA                                   0                              mas / yr
    PMDEC                                  0                              mas / yr
    F0                               61.4855          61.485476554373(18) Hz
    F1                            -1.181e-15            -1.1813(14)x10-15 Hz / s
    PEPOCH                             53750                              d
    CORRECT_TROPOSPHERE                    N                              None
    PLANET_SHAPIRO                         N                              None
    NE_SW                                  0                              1 / cm3
    SWM                                    0
    DM                                 223.9                  224.114(35) pc / cm3
    DM1                                    0                              pc / (cm3 yr)
    TZRMJD                           53801.4                              d
    TZRSITE                                1                              None
    TZRFRQ                           1949.61                              MHz

    Derived Parameters:
    Period = 0.01626400340437608 s +/- 4.784091376048965e-15 s
    Pdot = 3.1248325489308735e-19 +/- 3.8139606793005067e-22
    Characteristic age = 8.246e+08 yr (braking index = 3)
    Surface magnetic field = 2.28e+09 G
    Magnetic field at light cylinder = 4806 G
    Spindown Edot = 2.868e+33 erg / s (I=1e+45 cm2 g)

To automatically select a fitter based on the properties of the data and model::

    >>> fitter = Fitter.auto(toas, model)

"""

import contextlib
import copy
from warnings import warn

import astropy.units as u
import numpy as np
import scipy.linalg
import scipy.optimize as opt
from loguru import logger as log
from numdifftools import Hessdiag

import pint
import pint.utils
import pint.derived_quantities
from pint.models.parameter import (
    AngleParameter,
    boolParameter,
    strParameter,
    funcParameter,
)
from pint.pint_matrix import (
    CorrelationMatrix,
    CovarianceMatrix,
    CovarianceMatrixMaker,
    DesignMatrixMaker,
    combine_covariance_matrix,
    combine_design_matrices_by_param,
    combine_design_matrices_by_quantity,
)
from pint.residuals import Residuals, WidebandTOAResiduals
from pint.toa import TOAs
from pint.utils import FTest, normalize_designmatrix


__all__ = [
    "Fitter",
    "WLSFitter",
    "GLSFitter",
    "WidebandTOAFitter",
    "PowellFitter",
    "DownhillFitter",
    "DownhillWLSFitter",
    "DownhillGLSFitter",
    "WidebandDownhillFitter",
    "WidebandLMFitter",
    "ConvergenceFailure",
    "StepProblem",
    "MaxiterReached",
]

try:
    from functools import cached_property
except ImportError:
    # not supported in python 3.7
    # This is just the code from python 3.8
    from _thread import RLock

    _NOT_FOUND = object()

    class cached_property:
        def __init__(self, func):
            self.func = func
            self.attrname = None
            self.__doc__ = func.__doc__
            self.lock = RLock()

        def __set_name__(self, owner, name):
            if self.attrname is None:
                self.attrname = name
            elif name != self.attrname:
                raise TypeError(
                    "Cannot assign the same cached_property to two different names "
                    f"({self.attrname!r} and {name!r})."
                )

        def __get__(self, instance, owner=None):
            if instance is None:
                return self
            if self.attrname is None:
                raise TypeError(
                    "Cannot use cached_property instance without calling __set_name__ on it."
                )
            try:
                cache = instance.__dict__
            except AttributeError:
                # not all objects have __dict__ (e.g. class defines slots)
                msg = (
                    f"No '__dict__' attribute on {type(instance).__name__!r} "
                    f"instance to cache {self.attrname!r} property."
                )
                raise TypeError(msg) from None
            val = cache.get(self.attrname, _NOT_FOUND)
            if val is _NOT_FOUND:
                with self.lock:
                    # check if another thread filled cache while we awaited lock
                    val = cache.get(self.attrname, _NOT_FOUND)
                    if val is _NOT_FOUND:
                        val = self.func(instance)
                        try:
                            cache[self.attrname] = val
                        except TypeError:
                            msg = (
                                f"The '__dict__' attribute on {type(instance).__name__!r} instance "
                                f"does not support item assignment for caching {self.attrname!r} property."
                            )
                            raise TypeError(msg) from None
            return val


class DegeneracyWarning(UserWarning):
    pass


class ConvergenceFailure(ValueError):
    pass


class MaxiterReached(ConvergenceFailure):
    pass


class StepProblem(ConvergenceFailure):
    pass


class Fitter:
    """Base class for objects encapsulating fitting problems.

    The fitting function should be defined as the fit_toas() method.

    The Fitter object makes a :func:`copy.deepcopy` of the model and stores it
    in the `.model` attribute. This is the model used for fitting, and it can
    be modified, for example by freezing or thawing parameters
    (``fitter.model.F0.frozen = False``). When
    ``.fit_toas()`` is executed this model will be updated to reflect the
    results of the fitting process.

    The Fitter also caches a copy of the original model so it can be restored
    with ``reset_model()``.

    Try :func:`pint.fitter.Fitter.auto` to automatically get the appropriate fitter type

    Attributes
    ----------
    model : :class:`pint.models.timing_model.TimingModel`
        The model the fitter is working on. Once ``fit_toas()`` has been run,
        this model will be modified to reflect the results.
    model_init : :class:`pint.models.timing_model.TimingModel`
        The initial, prefit model.

    Parameters
    ----------
    toas : a pint TOAs instance
        The input toas.
    model : a pint timing model instance
        The initial timing model for fitting.
    track_mode : str, optional
        How to handle phase wrapping. This is used when creating
        :class:`pint.residuals.Residuals` objects, and its meaning is defined there.
    residuals : :class:`pint.residuals.Residuals`
        Initial residuals. This argument exists to support an optimization, where
        ``GLSFitter`` is used to compute ``chi2`` for appropriate Residuals objects.
    """

    def __init__(self, toas, model, track_mode=None, residuals=None):
        if not set(model.free_params).issubset(model.fittable_params):
            free_unfittable_params = set(model.free_params).difference(
                model.fittable_params
            )
            raise ValueError(
                f"Cannot create fitter because the following unfittable parameters "
                f"were found unfrozen in the model: {free_unfittable_params}. "
                f"Freeze these parameters before creating the fitter."
            )

        self.toas = toas
        self.model_init = model
        self.track_mode = track_mode
        if residuals is None:
            self.resids_init = self.make_resids(self.model_init)
        else:
            # residuals were provided, we're just going to use them
            self.resids_init = residuals
            # probably using GLSFitter to compute a chi-squared
        self.model = copy.deepcopy(self.model_init)
        self.resids = copy.deepcopy(self.resids_init)
        self.fitresult = []
        self.method = None
        self.is_wideband = False
        self.converged = False

    @classmethod
    def auto(
        cls, toas, model, downhill=True, track_mode=None, residuals=None, **kwargs
    ):
        """Automatically return the proper :class:`pint.fitter.Fitter` object depending on the TOAs and model.

        In general the `downhill` fitters are to be preferred.
        See https://github.com/nanograv/PINT/wiki/How-To#choose-a-fitter for the logic used.

        Parameters
        ----------
        toas : a pint TOAs instance
            The input toas.
        model : a pint timing model instance
            The initial timing model for fitting.
        downhill : bool, optional
            Whether or not to use the downhill fitter variant
        track_mode : str, optional
            How to handle phase wrapping. This is used when creating
            :class:`pint.residuals.Residuals` objects, and its meaning is defined there.
        residuals : :class:`pint.residuals.Residuals`
            Initial residuals. This argument exists to support an optimization, where
            ``GLSFitter`` is used to compute ``chi2`` for appropriate Residuals objects.

        Returns
        -------
        :class:`pint.fitter.Fitter`
            Returns appropriate subclass
        """
        if toas.wideband:
            if downhill:
                log.info(
                    "For wideband TOAs and downhill fitter, returning 'WidebandDownhillFitter'"
                )
                return WidebandDownhillFitter(
                    toas, model, track_mode=track_mode, residuals=residuals, **kwargs
                )
            else:
                log.info(
                    "For wideband TOAs and non-downhill fitter, returning 'WidebandTOAFitter'"
                )
                return WidebandTOAFitter(toas, model, track_mode=track_mode, **kwargs)
        elif model.has_correlated_errors:
            if downhill:
                log.info(
                    "For narrowband TOAs with correlated errors and downhill fitter, returning 'DownhillGLSFitter'"
                )
                return DownhillGLSFitter(
                    toas,
                    model,
                    track_mode=track_mode,
                    residuals=residuals,
                    **kwargs,
                )
            else:
                log.info(
                    "For narrowband TOAs with correlated errors and non-downhill fitter, returning 'GLSFitter'"
                )
                return GLSFitter(
                    toas,
                    model,
                    track_mode=track_mode,
                    residuals=residuals,
                    **kwargs,
                )
        elif downhill:
            log.info(
                "For narrowband TOAs without correlated errors and downhill fitter, returning 'DownhillWLSFitter'"
            )
            return DownhillWLSFitter(
                toas,
                model,
                track_mode=track_mode,
                residuals=residuals,
                **kwargs,
            )
        else:
            log.info(
                "For narrowband TOAs without correlated errors and non-downhill fitter, returning 'WLSFitter'"
            )
            return WLSFitter(
                toas,
                model,
                track_mode=track_mode,
                residuals=residuals,
                **kwargs,
            )

    def fit_toas(self, maxiter=None, debug=False):
        """Run fitting operation.

        This method needs to be implemented by subclasses. All implementations
        should call ``self.model.validate()`` and
        ``self.model.validate_toas()`` before doing the fitting.
        """
        raise NotImplementedError

    def get_summary(self, nodmx=False):
        """Return a human-readable summary of the Fitter results.

        Parameters
        ----------
        nodmx : bool
            Set to True to suppress printing DMX parameters in summary
        """

        # Need to check that fit has been done first!
        if not hasattr(self, "parameter_covariance_matrix"):
            log.warning(
                "fit_toas() has not been run, so pre-fit and post-fit will be the same!"
            )

        from uncertainties import ufloat

        # Check if Wideband or not
        is_wideband = self.is_wideband

        # First, print fit quality metrics
        s = f"Fitted model using {self.method} method with {len(self.model.free_params)} free parameters to {self.toas.ntoas} TOAs\n"
        if is_wideband:
            s += f"Prefit TOA residuals Wrms = {self.resids_init.toa.rms_weighted()}, Postfit TOA residuals Wrms = {self.resids.toa.rms_weighted()}\n"
            s += f"Prefit DM residuals Wrms = {self.resids_init.dm.rms_weighted()}, Postfit DM residuals Wrms = {self.resids.dm.rms_weighted()}\n"
        else:
            s += f"Prefit residuals Wrms = {self.resids_init.rms_weighted()}, Postfit residuals Wrms = {self.resids.rms_weighted()}\n"
        s += f"Chisq = {self.resids.chi2:.3f} for {self.resids.dof} d.o.f. for reduced Chisq of {self.resids.reduced_chi2:.3f}\n"
        s += "\n"

        # to handle all parameter names, determine the longest length for the first column
        longestName = 0  # optionally specify the minimum length here instead of 0
        for pn in self.model.params:
            if nodmx and pn.startswith("DMX"):
                continue
            if len(pn) > longestName:
                longestName = len(pn)
        # convert to a string to insert before the format call
        spacingName = str(longestName)

        # Next, print the model parameters
        s += ("{:<" + spacingName + "s} {:^20s} {:^28s} {}\n").format(
            "PAR", "Prefit", "Postfit", "Units"
        )
        s += ("{:<" + spacingName + "s} {:>20s} {:>28s} {}\n").format(
            "=" * longestName, "=" * 20, "=" * 28, "=" * 5
        )
        for pn in self.model.params:
            if nodmx and pn.startswith("DMX"):
                continue
            prefitpar = getattr(self.model_init, pn)
            par = getattr(self.model, pn)
            if par.value is not None:
                if isinstance(par, strParameter):
                    s += ("{:" + spacingName + "s} {:>20s} {:28s} {}\n").format(
                        pn,
                        prefitpar.value if prefitpar.value is not None else "",
                        par.value,
                        par.units,
                    )
                elif isinstance(par, AngleParameter):
                    # Add special handling here to put uncertainty into arcsec
                    if par.frozen:
                        s += ("{:" + spacingName + "s} {:>20s} {:>28s} {} \n").format(
                            pn, str(prefitpar.quantity), "", par.units
                        )
                    else:
                        uncertainty_unit = (
                            pint.hourangle_second
                            if par.units == u.hourangle
                            else u.arcsec
                        )
                        s += (
                            "{:" + spacingName + "s} {:>20s}  {:>16s} +/- {:.2g} \n"
                        ).format(
                            pn,
                            str(prefitpar.quantity),
                            str(par.quantity),
                            par.uncertainty.to(uncertainty_unit),
                        )
                elif isinstance(par, boolParameter):
                    s += ("{:" + spacingName + "s} {:>20s} {:28s} {}\n").format(
                        pn, prefitpar.str_quantity(prefitpar.value), "", par.units
                    )
                elif par.frozen:
                    if par.name in ["START", "FINISH"] and prefitpar.value is None:
                        s += ("{:" + spacingName + "s} {:20s} {:28g} {} \n").format(
                            pn, " ", par.value, par.units
                        )
                    elif par.name in ["START", "FINISH"]:
                        s += ("{:" + spacingName + "s} {:20g} {:28g} {} \n").format(
                            pn, prefitpar.value, par.value, par.units
                        )
                    elif (
                        par.name in ["CHI2", "CHI2R", "TRES", "DMRES"]
                        and prefitpar.value is None
                    ):
                        s += ("{:" + spacingName + "s} {:20s} {:28g} {} \n").format(
                            pn, " ", par.value, par.units
                        )
                    elif par.name in ["CHI2", "CHI2R", "TRES", "DMRES"]:
                        s += ("{:" + spacingName + "s} {:20g} {:28g} {} \n").format(
                            pn, prefitpar.value, par.value, par.units
                        )
                    else:
                        s += ("{:" + spacingName + "s} {:20g} {:28s} {} \n").format(
                            pn, prefitpar.value, "", par.units
                        )

                else:
                    # s += "{:14s} {:20g} {:20g} {:20.2g} {} \n".format(
                    #     pn,
                    #     prefitpar.value,
                    #     par.value,
                    #     par.uncertainty.value,
                    #     par.units,
                    # )
                    s += ("{:" + spacingName + "s} {:20g} {:28SP} {} \n").format(
                        pn,
                        prefitpar.value,
                        ufloat(par.value, par.uncertainty.value),
                        par.units,
                    )
        s += "\n" + self.model.get_derived_params()
        return s

    def get_derived_params(self, returndict=False):
        """Return a string with various derived parameters from the fitted model

        Parameters
        ----------
        returndict : bool, optional
            Whether to only return the string of results or also a dictionary

        Returns
        -------
        results : str
        parameters : dict, optional

<<<<<<< HEAD
        See Also
        --------
        :func:`pint.models.timing_model.TimingModel.get_derived_params`
        """
=======
            if (
                hasattr(self.model, "OMDOT")
                and self.model.OMDOT.quantity is not None
                and self.model.OMDOT.value != 0.0
            ):
                omdot = self.model.OMDOT.quantity
                omdot_err = (
                    self.model.OMDOT.uncertainty
                    if self.model.OMDOT.uncertainty is not None
                    else 0 * self.model.OMDOT.quantity.unit
                )
                ecc = (
                    ecc.n * u.dimensionless_unscaled
                    if ell1
                    else self.model.ECC.quantity
                )
                Mtot = pint.derived_quantities.omdot_to_mtot(omdot, pb, ecc)
                # Assume that the uncertainty on OMDOT dominates the Mtot uncertainty
                # This is probably a good assumption until we can get the uncertainties module
                # to work with quantities.
                Mtot_hi = pint.derived_quantities.omdot_to_mtot(
                    omdot + omdot_err,
                    pb,
                    ecc,
                )
                Mtot_lo = pint.derived_quantities.omdot_to_mtot(
                    omdot - omdot_err,
                    pb,
                    ecc,
                )
                Mtot_err = max(abs(Mtot_hi - Mtot), abs(Mtot - Mtot_lo))
                mt = ufloat(Mtot.value, Mtot_err.value)
                s += f"Total mass, assuming GR, from OMDOT is {mt:SP} Msun\n"
>>>>>>> fc61ed6f

        return self.model.get_derived_params(
            rms=self.resids.toa.rms_weighted()
            if self.is_wideband
            else self.resids.rms_weighted(),
            ntoas=self.toas.ntoas,
            returndict=returndict,
        )

    def print_summary(self):
        """Write a summary of the TOAs to stdout."""
        print(self.get_summary())

    def plot(self):
        """Make residuals plot.

        This produces a time residual plot.
        """
        import matplotlib.pyplot as plt
        from astropy.visualization import quantity_support

        quantity_support()
        fig, ax = plt.subplots(figsize=(16, 9))
        mjds = self.toas.get_mjds()
        ax.errorbar(mjds, self.resids.time_resids, yerr=self.toas.get_errors(), fmt="+")
        ax.set_xlabel("MJD")
        ax.set_ylabel("Residuals")
        try:
            psr = self.model.PSR
        except AttributeError:
            psr = self.model.PSRJ
        else:
            psr = "Residuals"
        ax.set_title(psr)
        ax.grid(True)
        plt.show()

    def update_model(self, chi2=None):
        """Update the model to reflect fit results and TOA properties.

        This is called by ``fit_toas`` to ensure that parameters like
        ``START``, ``FINISH``, ``EPHEM``, and ``DMDATA`` are set in the model
        to reflect the TOAs in actual use.
        """
        self.model.START.value = self.toas.first_MJD
        self.model.FINISH.value = self.toas.last_MJD
        self.model.NTOA.value = len(self.toas)
        self.model.EPHEM.value = self.toas.ephem
        self.model.DMDATA.value = hasattr(self.resids, "dm")
        self.model.CLOCK.value = (
            f"TT({self.toas.clock_corr_info['bipm_version']})"
            if self.toas.clock_corr_info["include_bipm"]
            else "TT(TAI)"
        )
        if chi2 is not None:
            # assume a fit has been done
            self.model.CHI2.value = chi2
            self.model.CHI2R.value = chi2 / self.resids.dof
            if not self.is_wideband:
                self.model.TRES.quantity = self.resids.rms_weighted()
            else:
                self.model.TRES.quantity = self.resids.rms_weighted()["toa"]
                self.model.DMRES.quantity = self.resids.rms_weighted()["dm"]

    def reset_model(self):
        """Reset the current model to the initial model."""
        self.model = copy.deepcopy(self.model_init)
        self.update_resids()
        self.fitresult = []

    def update_resids(self):
        """Update the residuals.

        Run after updating a model parameter.
        """
        self.resids = self.make_resids(self.model)

    def make_resids(self, model):
        return Residuals(toas=self.toas, model=model, track_mode=self.track_mode)

    def get_designmatrix(self):
        """Return the model's design matrix for these TOAs."""
        return self.model.designmatrix(toas=self.toas, incfrozen=False, incoffset=True)

    def _get_corr_cov_matrix(
        self, matrix_type, with_phase, pretty_print, prec, usecolor
    ):
        if hasattr(self, f"parameter_{matrix_type}_matrix"):
            cm = getattr(self, f"parameter_{matrix_type}_matrix")
            if not pretty_print:
                return cm.prettyprint(prec=prec, offset=with_phase)
            else:
                print(cm.prettyprint(prec=prec, offset=with_phase, usecolor=usecolor))
        else:
            log.error(
                f"You must run .fit_toas() before accessing the {matrix_type} matrix"
            )
            raise AttributeError

    def get_parameter_covariance_matrix(
        self, with_phase=False, pretty_print=False, prec=3
    ):
        """Show the parameter covariance matrix post-fit.

        If with_phase, then show and return the phase column as well.
        If pretty_print, then also pretty-print on stdout the matrix.
        prec is the precision of the floating point results.
        """
        return self._get_corr_cov_matrix(
            "covariance", with_phase, pretty_print, prec, "False"
        )

    def get_parameter_correlation_matrix(
        self, with_phase=False, pretty_print=False, prec=3, usecolor=True
    ):
        """Show the parameter correlation matrix post-fit.

        If with_phase, then show and return the phase column as well.
        If pretty_print, then also pretty-print on stdout the matrix.
        prec is the precision of the floating point results. If
        usecolor is True, then pretty printing will have color.
        """
        return self._get_corr_cov_matrix(
            "correlation", with_phase, pretty_print, prec, usecolor
        )

    def ftest(self, parameter, component, remove=False, full_output=False, maxiter=1):
        """Compare the significance of adding/removing parameters to a timing model.

        Parameters
        -----------
        parameter : PINT parameter object
            (may be a list of parameter objects)
        component : String
            Name of component of timing model that the parameter should be added to (may be a list)
            The number of components must equal number of parameters.
        remove : Bool
            If False, will add the listed parameters to the model. If True will remove the input
            parameters from the timing model.
        full_output : Bool
            If False, just returns the result of the F-Test. If True, will also return the new
            model's residual RMS (us), chi-squared, and number of degrees of freedom of
            new model.
        maxiter : int
            How many times to run the linear least-squares fit, re-evaluating
            the derivatives at each step for the F-tested model. Default is one.

        Returns
        --------
        dictionary

            ft : Float
                F-test significance value for the model with the larger number of
                components over the other. Computed with pint.utils.FTest().

            resid_rms_test : Float (Quantity)
                If full_output is True, returns the RMS of the residuals of the tested model
                fit. Will be in units of microseconds as an astropy quantity. If wideband fitter
                this will be the time residuals.

            resid_wrms_test : Float (Quantity)
                If full_output is True, returns the Weighted RMS of the residuals of the tested model
                fit. Will be in units of microseconds as an astropy quantity. If wideband fitter
                this will be the time residuals.

            chi2_test : Float
                If full_output is True, returns the chi-squared of the tested model. If wideband
                fitter this will be the total chi-squared of the combined residual.

            dof_test : Int
                If full_output is True, returns the degrees of freedom of the tested model.
                If wideband fitter this will be the total chi-squared of the combined residual.

            dm_resid_rms_test : Float (Quantity)
                If full_output is True and a wideband timing fitter is used, returns the
                RMS of the DM residuals of the tested model fit. Will be in units of
                pc/cm^3 as an astropy quantity.

            dm_resid_wrms_test : Float (Quantity)
                If full_output is True and a wideband timing fitter is used, returns the
                Weighted RMS of the DM residuals of the tested model fit. Will be in units of
                pc/cm^3 as an astropy quantity.
        """
        # Check if Wideband or not
        NB = not self.is_wideband
        # Copy the fitter that we do not change the initial model and fitter
        fitter_copy = copy.deepcopy(self)
        # We need the original degrees of freedom and chi-squared value
        # Because this applies to nested models, model 1 must always have fewer parameters
        if remove:
            dof_2 = self.resids.dof
            chi2_2 = self.resids.chi2
        else:
            dof_1 = self.resids.dof
            chi2_1 = self.resids.chi2
        # Single inputs are converted to lists to handle arb. number of parameters
        if type(parameter) is not list:
            parameter = [parameter]
        # also do the components
        if type(component) is not list:
            component = [component]
        # if not the same length, exit with error
        if len(parameter) != len(component):
            raise RuntimeError(
                "Number of input parameters must match number of input components."
            )
        # Now check if we want to remove or add components; start with removing
        if remove:
            # Set values to zero and freeze them
            for p in parameter:
                getattr(fitter_copy.model, "{:}".format(p.name)).value = 0.0
                getattr(fitter_copy.model, "{:}".format(p.name)).uncertainty_value = 0.0
                getattr(fitter_copy.model, "{:}".format(p.name)).frozen = True
            # validate and setup model
            fitter_copy.model.validate()
            fitter_copy.model.setup()
            # Now refit
            fitter_copy.fit_toas(maxiter=maxiter)
            # FIXME: check convergence
            # Now get the new values
            dof_1 = fitter_copy.resids.dof
            chi2_1 = fitter_copy.resids.chi2
        else:
            # Dictionary of parameters to check to makes sure input value isn't zero
            check_params = {
                "M2": 0.25,
                "SINI": 0.8,
                "PB": 10.0,
                "T0": 54000.0,
                "FB0": 1.1574e-6,
            }
            # Add the parameters
            for ii in range(len(parameter)):
                # Check if parameter already exists in model
                if hasattr(fitter_copy.model, "{:}".format(parameter[ii].name)):
                    # Set frozen to False
                    getattr(
                        fitter_copy.model, "{:}".format(parameter[ii].name)
                    ).frozen = False
                    # Check if parameter is one that needs to be checked
                    if (
                        parameter[ii].name in check_params
                        and parameter[ii].value == 0.0
                    ):
                        log.warning(
                            f"Default value for {parameter[ii].name} cannot be 0, resetting to {check_params[parameter[ii].name]}"
                        )
                        parameter[ii].value = check_params[parameter[ii].name]
                    getattr(
                        fitter_copy.model, "{:}".format(parameter[ii].name)
                    ).value = parameter[ii].value
                else:
                    fitter_copy.model.components[component[ii]].add_param(
                        parameter[ii], setup=True
                    )
            # validate and setup model
            fitter_copy.model.validate()
            fitter_copy.model.setup()
            # Now refit
            fitter_copy.fit_toas(maxiter=maxiter)
            # FIXME: check convergence
            # Now get the new values
            dof_2 = fitter_copy.resids.dof
            chi2_2 = fitter_copy.resids.chi2
        # Now run the actual F-test
        ft = FTest(chi2_1, dof_1, chi2_2, dof_2)

        if not full_output:
            return {"ft": ft}
        if remove:
            dof_test = dof_1
            chi2_test = chi2_1
        else:
            dof_test = dof_2
            chi2_test = chi2_2
        if NB:
            resid_rms_test = fitter_copy.resids.time_resids.std().to(u.us)
            resid_wrms_test = fitter_copy.resids.rms_weighted()  # units: us
            return {
                "ft": ft,
                "resid_rms_test": resid_rms_test,
                "resid_wrms_test": resid_wrms_test,
                "chi2_test": chi2_test,
                "dof_test": dof_test,
            }
        else:
            # Return the dm and time resid values separately
            resid_rms_test = fitter_copy.resids.toa.time_resids.std().to(u.us)
            resid_wrms_test = fitter_copy.resids.toa.rms_weighted()  # units: us
            dm_resid_rms_test = fitter_copy.resids.dm.resids.std()
            dm_resid_wrms_test = fitter_copy.resids.dm.rms_weighted()
            return {
                "ft": ft,
                "resid_rms_test": resid_rms_test,
                "resid_wrms_test": resid_wrms_test,
                "chi2_test": chi2_test,
                "dof_test": dof_test,
                "dm_resid_rms_test": dm_resid_rms_test,
                "dm_resid_wrms_test": dm_resid_wrms_test,
            }

    def minimize_func(self, x, *args):
        """Wrapper function for the residual class.

        This is meant to be passed to
        ``scipy.optimize.minimize``. The function must take a single list of input
        values, x, and a second optional tuple of input arguments.  It returns
        a quantity to be minimized (in this case chi^2).
        """
        self.set_params(dict(zip(args, x)))
        self.update_resids()
        # Return chi^2
        return self.resids.chi2

    def get_params_dict(self, which="free", kind="quantity"):
        """Return a dict mapping parameter names to values.

        See :func:`pint.models.timing_model.TimingModel.get_params_dict`.
        """
        return self.model.get_params_dict(which=which, kind=kind)

    def set_fitparams(self, *params):
        """Update the "frozen" attribute of model parameters. Deprecated."""
        warn(
            "This function is confusing and deprecated. Set self.model.free_params instead.",
            category=DeprecationWarning,
        )
        # TODO, maybe reconsider for the input?
        fit_params_name = []
        if isinstance(params[0], (list, tuple)):
            params = params[0]
        for pn in params:
            if pn in self.model.params:
                fit_params_name.append(pn)
            else:
                rn = self.model.match_param_aliases(pn)
                if rn != "":
                    fit_params_name.append(rn)
                else:
                    raise ValueError(f"Unrecognized parameter {pn}")
        self.model.fit_params = fit_params_name

    def get_allparams(self):
        """Return a dict of all param names and values. Deprecated."""
        warn(
            "This function is confusing and deprecated. Use self.model.get_params_dict.",
            category=DeprecationWarning,
        )
        return self.model.get_params_dict("all", "quantity")

    def get_fitparams(self):
        """Return a dict of fittable param names and quantity. Deprecated."""
        warn(
            "This function is confusing and deprecated. Use self.model.get_params_dict.",
            category=DeprecationWarning,
        )
        return self.model.get_params_dict("free", "quantity")

    def get_fitparams_num(self):
        """Return a dict of fittable param names and numeric values. Deprecated."""
        warn(
            "This function is confusing and deprecated. Use self.model.get_params_dict.",
            category=DeprecationWarning,
        )
        return self.model.get_params_dict("free", "num")

    def get_fitparams_uncertainty(self):
        """Return a dict of fittable param names and numeric values. Deprecated."""
        warn(
            "This function is confusing and deprecated. Use self.model.get_params_dict.",
            category=DeprecationWarning,
        )
        return self.model.get_params_dict("free", "uncertainty")

    def set_params(self, fitp):
        """Set the model parameters to the value contained in the input dict.

        See :func:`pint.models.timing_model.TimingModel.set_param_values`.
        """
        self.model.set_param_values(fitp)

    def set_param_uncertainties(self, fitp):
        """Set the model parameters to the value contained in the input dict.

        See :func:`pint.models.timing_model.TimingModel.set_param_uncertainties`.
        """
        self.model.set_param_uncertainties(fitp)

    @property
    def covariance_matrix(self):
        warn(
            "This parameter is deprecated. Use `parameter_covariance_matrix` instead of `covariance_matrix`",
            category=DeprecationWarning,
        )
        return self.parameter_covariance_matrix


class InvalidModelParameters(ValueError):
    pass


class CorrelatedErrors(ValueError):
    def __init__(self, model):
        trouble_components = [
            c.__class__.__name__
            for c in model.NoiseComponent_list
            if c.introduces_correlated_errors
        ]
        super().__init__(
            f"Model has correlated errors and requires a GLS-based fitter; "
            f"remove {trouble_components} if you want to use WLS"
        )
        self.trouble_components = trouble_components


class ModelState:
    """Record a model state and cache calculations

    This class keeps track of a particular model state and all the associated
    matrices - design matrices, singular value decompositions, what have you -
    that are needed to compute a step and evaluate the quality of the fit.

    These objects should be regarded as immutable but lazily evaluated.
    """

    def __init__(self, fitter, model):
        self.fitter = fitter
        self.model = model

    @cached_property
    def resids(self):
        try:
            return self.fitter.make_resids(self.model)
        except ValueError as e:
            raise InvalidModelParameters("Step landed at invalid point") from e

    @cached_property
    def chi2(self):
        # there may be some shareable computation here
        try:
            return self.resids.chi2
        except ValueError as e:
            raise InvalidModelParameters("Cannot compute chi2") from e

    @cached_property
    def step(self):
        raise NotImplementedError

    @cached_property
    def parameter_covariance_matrix(self):
        raise NotImplementedError

    @property
    def covariance_matrix(self):
        warn(
            "This parameter is deprecated.  Use `parameter_covariance_matrix` instead of `covariance_matrix`",
            category=DeprecationWarning,
        )
        return self.parameter_covariance_matrix

    def predicted_chi2(self, step, lambda_):
        """Predict the chi2 after taking a step based on the linear approximation"""
        raise NotImplementedError

    def take_step_model(self, step, lambda_=1):
        """Make a new model reflecting the new parameters."""
        # log.debug(f"Taking step {lambda_} * {list(zip(self.params, step))}")
        new_model = copy.deepcopy(self.model)
        for p, s in zip(self.params, step * lambda_):
            try:
                with contextlib.suppress(ValueError):
                    log.trace(f"Adjusting {getattr(self.model, p)} by {s}")
                pm = getattr(new_model, p)
                if pm.value is None:
                    pm.value = 0
                pm.value += s
                # getattr(new_model, p).value = getattr(self.model, p).value + s
                # getattr(self.model, p) + s
                # getattr(new_model, p).value = s
            except AttributeError:
                if p != "Offset":
                    log.warning(f"Unexpected parameter {p}")
        return new_model

    def take_step(self, step, lambda_):
        """Return a new state moved by lambda_*step."""
        raise NotImplementedError


class DownhillFitter(Fitter):
    """Abstract base class for downhill fitters.

    These fitters use the algorithm implemented here, in
    :func:`pint.fitter.DownhillFitter.fit_toas` to work their way towards a
    solution, keeping track of convergence. The linear algebra required by
    various kinds of fitting is abstracted away into
    :class:`pint.fitter.ModelState` objects so that this same code can be used
    for correlated or uncorrelated TOA errors and narrowband or wideband TOAs.
    """

    def __init__(self, toas, model, track_mode=None, residuals=None):
        super().__init__(
            toas=toas, model=model, residuals=residuals, track_mode=track_mode
        )
        self.method = "downhill_checked"

    def _fit_toas(
        self,
        maxiter=20,
        required_chi2_decrease=1e-2,
        max_chi2_increase=1e-2,
        min_lambda=1e-3,
        debug=False,
    ):
        """Downhill fit implementation for fitting the timing model parameters.
        The `fit_toas()` calls this method iteratively to fit the timing model parameters
        while also fitting for white noise parameters.

        See documentation of the `fit_toas()` method for more details."""
        # setup
        self.model.validate()
        self.model.validate_toas(self.toas)
        current_state = self.create_state()
        best_state = current_state
        self.converged = False
        # algorithm
        exception = None

        for i in range(maxiter):
            step = current_state.step
            lambda_ = 1
            chi2_decrease = 0
            while True:
                try:
                    new_state = current_state.take_step(step, lambda_)
                    chi2_decrease = current_state.chi2 - new_state.chi2
                    if new_state.chi2 < best_state.chi2:
                        best_state = new_state
                    if chi2_decrease < -max_chi2_increase:
                        raise InvalidModelParameters(
                            f"chi2 increased from {current_state.chi2} to {new_state.chi2} "
                            f"when trying to take a step with lambda {lambda_}"
                        )
                    log.trace(
                        f"Iteration {i}: "
                        f"Updating state, chi2 goes down by {chi2_decrease} "
                        f"from {current_state.chi2} "
                        f"to {new_state.chi2}"
                    )
                    exception = None
                    current_state = new_state
                    break
                except InvalidModelParameters as e:
                    # This could be an exception evaluating new_state.chi2 or an increase in value
                    # If bad parameter values escape, look in ModelState.resids for the except
                    # that should catch them
                    lambda_ /= 2
                    log.trace(f"Iteration {i}: Shortening step to {lambda_}: {e}")
                    if lambda_ < min_lambda:
                        log.warning(
                            f"Unable to improve chi2 even with very small steps, stopping "
                            f"but keeping best state, message was: {e}"
                        )
                        exception = e
                        break
            if (
                -max_chi2_increase <= chi2_decrease < required_chi2_decrease
                and lambda_ == 1
            ):
                log.debug(
                    f"Iteration {i}: chi2 does not improve, stopping; "
                    f"decrease: {chi2_decrease}"
                )
                self.converged = True
                break
            if exception is not None:
                break
        else:
            log.debug(
                f"Stopping because maximum number of iterations ({maxiter}) reached"
            )

        self.current_state = best_state
        # collect results
        self.model = self.current_state.model
        self.resids = self.current_state.resids
        self.parameter_covariance_matrix = (
            self.current_state.parameter_covariance_matrix
        )
        self.errors = np.sqrt(np.diag(self.parameter_covariance_matrix.matrix))
        self.parameter_correlation_matrix = (
            self.parameter_covariance_matrix.to_correlation_matrix()
        )

        for p, e in zip(self.current_state.params, self.errors):
            try:
                # I don't know why this fails with multiprocessing, but bypass if it does
                with contextlib.suppress(ValueError):
                    log.trace(f"Setting {getattr(self.model, p)} uncertainty to {e}")
                pm = getattr(self.model, p)
            except AttributeError:
                if p != "Offset":
                    log.warning(f"Unexpected parameter {p}")
            else:
                pm.uncertainty = e * pm.units
        self.update_model(self.current_state.chi2)
        if exception is not None:
            raise StepProblem(
                "Unable to improve chi2 even with very small steps"
            ) from exception
        if not self.converged:
            raise MaxiterReached(f"Convergence not detected after {maxiter} steps.")
        return self.converged

    def fit_toas(
        self,
        maxiter=20,
        noise_fit_niter=5,
        required_chi2_decrease=1e-2,
        max_chi2_increase=1e-2,
        min_lambda=1e-3,
        noisefit_method="Newton-CG",
        debug=False,
    ):
        """Carry out a cautious downhill fit.

        This tries to take the same steps as
        :func:`pint.fitter.WLSFitter.fit_toas` or
        :func:`pint.fitter.GLSFitter.fit_toas` or
        :func:`pint.fitter.WidebandTOAFitter.fit_toas`.  At each step, it
        checks whether the new model has a better ``chi2`` than the current
        one; if the new model is invalid or worse than the current one, it
        tries taking a shorter step in the same direction. This can exit if it
        exceeds the maximum number of iterations or if improvement is not
        possible even with very short steps, or it can exit successfully if a
        full-size step is taken and it does not decrease the ``chi2`` by much.

        The attribute ``self.converged`` is set to True or False depending on
        whether the process actually converged.

        This function can also estimate white noise parameters (EFACs and EQUADs)
        and their uncertainties.

        If there are no free white noise parameters, this function will do one
        iteration of the downhill fit (implemented in the `_fit_toas()` method).
        If free white noise parameters are present, it will fit for them by numerically
        maximizing the likelihood function (implemented in the `_fit_noise()` method).
        The timing model fit and the noise model fit are run iteratively in an alternating
        fashion. Fitting for a white noise parameter is as simple as::

            fitter.model.EFAC1.frozen = False
            fitter.fit_toas()


        Parameters
        ==========

        maxiter : int
            Abandon the process if this many successful steps have been taken.
        required_chi2_decrease : float
            A full-size step that makes less than this much improvement is taken
            to indicate that the fitter has converged.
        max_chi2_increase : float
            If this is positive, consider taking steps that slightly worsen the chi2 in hopes
            of eventually finding our way downhill.
        min_lambda : float
            If steps are shrunk by this factor and still don't result in improvement, abandon hope
            of convergence and stop.
        noisefit_method: str
            Algorithm used to fit for noise parameters. See the documentation for
            `scipy.optimize.minimize()` for more details and available options.
        """
        free_noise_params = self._get_free_noise_params()

        if len(free_noise_params) == 0:
            return self._fit_toas(
                maxiter=maxiter,
                required_chi2_decrease=required_chi2_decrease,
                max_chi2_increase=required_chi2_decrease,
                min_lambda=required_chi2_decrease,
                debug=debug,
            )
        else:
            log.debug("Will fit for noise parameters.")
            for _ in range(noise_fit_niter):
                self._fit_toas(
                    maxiter=maxiter,
                    required_chi2_decrease=required_chi2_decrease,
                    max_chi2_increase=max_chi2_increase,
                    min_lambda=min_lambda,
                    debug=debug,
                )
                values, errors = self._fit_noise(noisefit_method=noisefit_method)
                self._update_noise_params(values, errors)

            return self._fit_toas(
                maxiter=maxiter,
                required_chi2_decrease=required_chi2_decrease,
                max_chi2_increase=max_chi2_increase,
                min_lambda=min_lambda,
                debug=debug,
            )

    @property
    def fac(self):
        return self.current_state.fac

    def _get_free_noise_params(self):
        """Returns a list of all free noise parameters."""
        return [
            fp
            for fp in self.model.get_params_of_component_type("NoiseComponent")
            if not getattr(self.model, fp).frozen
        ]

    def _update_noise_params(self, values, errors):
        """Update the model using estimated noise parameters."""
        free_noise_params = self._get_free_noise_params()
        for fp, val, err in zip(free_noise_params, values, errors):
            getattr(self.model, fp).value = val
            getattr(self.model, fp).uncertainty_value = err

    def _fit_noise(self, noisefit_method="Newton-CG"):
        """Estimate noise parameters and their uncertainties. Noise parameters
        are estimated by numerically maximizing the log-likelihood function including
        the normalization term. The uncertainties thereof are computed using the
        numerically-evaluated Hessian."""
        free_noise_params = self._get_free_noise_params()

        xs0 = [getattr(self.model, fp).value for fp in free_noise_params]

        model1 = copy.deepcopy(self.model)
        res = Residuals(self.toas, model1)

        def _mloglike(xs):
            """Negative of the log-likelihood function."""
            for fp, x in zip(free_noise_params, xs):
                getattr(res.model, fp).value = x

            return -res.lnlikelihood()

        def _mloglike_grad(xs):
            """Gradient of the negative of the log-likelihood function w.r.t. white noise parameters."""
            for fp, x in zip(free_noise_params, xs):
                getattr(res.model, fp).value = x

            return np.array(
                [
                    -res.d_lnlikelihood_d_whitenoise_param(par).value
                    for par in free_noise_params
                ]
            )

        maxlike_result = opt.minimize(
            _mloglike, xs0, method=noisefit_method, jac=_mloglike_grad
        )

        hess = Hessdiag(_mloglike)
        errs = np.sqrt(1 / hess(maxlike_result.x))

        return maxlike_result.x, errs


class WLSState(ModelState):
    def __init__(self, fitter, model, threshold=None):
        super().__init__(fitter, model)
        self.threshold = threshold

    @cached_property
    def step(self):
        # Define the linear system
        M, params, units = self.model.designmatrix(
            toas=self.fitter.toas, incfrozen=False, incoffset=True
        )
        # Get residuals and TOA uncertainties in seconds
        Nvec = self.model.scaled_toa_uncertainty(self.fitter.toas).to(u.s).value
        scaled_resids = self.resids.time_resids.to(u.s).value / Nvec

        # "Whiten" design matrix and residuals by dividing by uncertainties
        M = M / Nvec.reshape((-1, 1))

        # For each column in design matrix except for col 0 (const. pulse
        # phase), subtract the mean value, and scale by the column RMS.
        # This helps avoid numerical problems later.  The scaling factors need
        # to be saved to recover correct parameter units.
        # NOTE, We remove subtract mean value here, since it did not give us a
        # fast converge fitting.
        # M[:,1:] -= M[:,1:].mean(axis=0)
        M, fac = normalize_designmatrix(M, params)
        # Singular value decomp of design matrix:
        #   M = U s V^T
        # Dimensions:
        #   M, U are Ntoa x Nparam
        #   s is Nparam x Nparam diagonal matrix encoded as 1-D vector
        #   V^T is Nparam x Nparam
        U, s, Vt = scipy.linalg.svd(M, full_matrices=False)
        # Note, here we could do various checks like report
        # matrix condition number or zero out low singular values.
        # print 'log_10 cond=', np.log10(s.max()/s.min())
        # Note, Check the threshold from data precision level.Borrowed from
        # np Curve fit.
        threshold = self.threshold
        if threshold is None:
            # M is float, not longdouble
            # threshold = np.finfo(float).eps * max(M.shape)
            threshold = 1e-14 * max(M.shape)

        log.trace(f"Singular values for fit are {s}")
        bad = np.where(s <= threshold * s[0])[0]
        s[bad] = np.inf
        for c in bad:
            bad_col = Vt[c, :]
            bad_col /= abs(bad_col).max()
            bad_combination = " + ".join(
                [
                    f"{co}*{p}"
                    for (co, p) in sorted(zip(bad_col, params))
                    if abs(co) > threshold
                ]
            )
            warn(
                f"Parameter degeneracy; the following linear combination yields "
                f"almost no change: {bad_combination}",
                DegeneracyWarning,
            )

        self.M = M
        self.U = U
        self.Vt = Vt
        self.s = s
        self.fac = fac
        self.params = params
        self.units = units
        self.scaled_resids = scaled_resids
        # TODO: seems like doing this on every iteration is wasteful, and we should just do it once and then update the matrix
        covariance_matrix_labels = {
            param: (i, i + 1, unit)
            for i, (param, unit) in enumerate(zip(params, units))
        }
        # covariance matrix is 2D and symmetric
        covariance_matrix_labels = [covariance_matrix_labels] * 2
        self.parameter_covariance_matrix_labels = covariance_matrix_labels

        # The delta-parameter values
        #   dpars = V s^-1 U^T r
        # Scaling by fac recovers original units
        return (Vt.T @ ((U.T @ scaled_resids) / s)) / fac

    def take_step(self, step, lambda_=1):
        return WLSState(
            self.fitter, self.take_step_model(step, lambda_), threshold=self.threshold
        )

    @cached_property
    def parameter_covariance_matrix(self):
        # make sure we compute the SVD
        self.step
        # Sigma = np.dot(Vt.T / s, U.T)
        # The post-fit parameter covariance matrix
        #   Sigma = V s^-2 V^T
        Sigma = np.dot(self.Vt.T / (self.s**2), self.Vt)
        return CovarianceMatrix(
            (Sigma / self.fac).T / self.fac, self.parameter_covariance_matrix_labels
        )


class DownhillWLSFitter(DownhillFitter):
    """Fitter that uses the shortening-step procedure for WLS fits.

    Most of the machinery here is in :class:`pint.fitter.WLSState`
    or :class:`pint.fitter.DownhillFitter`.
    """

    def __init__(self, toas, model, track_mode=None, residuals=None):
        if model.has_correlated_errors:
            raise CorrelatedErrors(model)
        super().__init__(
            toas=toas, model=model, residuals=residuals, track_mode=track_mode
        )
        self.method = "downhill_wls"

    def fit_toas(self, maxiter=10, threshold=None, debug=False, **kwargs):
        """Fit TOAs.

        This is mostly implemented in
        :func:`pint.fitter.DownhillFitter.fit_toas`.

        Parameters
        ==========
        maxiter : int
            Abandon hope if convergence hasn't occurred after this many steps (successful or not).
        threshold : float
            Discard singular values less than this times the largest; this makes the linear algebra
            a little more stable, but the Levenberg-Marquardt algorithm is supposed to do that anyway.
        kwargs : dict
            Any additional arguments are passed down to
            :func:`pint.fitter.DownhillFitter.fit_toas`
        """
        self.threshold = threshold
        super().fit_toas(maxiter=maxiter, debug=debug, **kwargs)

    def create_state(self):
        return WLSState(self, self.model)


class GLSState(ModelState):
    def __init__(self, fitter, model, full_cov=False, threshold=None):
        super().__init__(fitter, model)
        self.threshold = threshold
        self.full_cov = full_cov

    @cached_property
    def step(self):
        # Define the linear system
        M, params, units = self.model.designmatrix(
            toas=self.fitter.toas, incfrozen=False, incoffset=True
        )
        self.params = params
        self.units = units
        # TODO: seems like doing this on every iteration is wasteful, and we should just do it once and then update the matrix
        covariance_matrix_labels = {
            param: (i, i + 1, unit)
            for i, (param, unit) in enumerate(zip(params, units))
        }
        # covariance matrix is 2D and symmetric
        covariance_matrix_labels = [covariance_matrix_labels] * 2
        self.parameter_covariance_matrix_labels = covariance_matrix_labels

        residuals = self.resids.time_resids.to(u.s).value

        # get any noise design matrices and weight vectors
        if not self.full_cov:
            Mn = self.model.noise_model_designmatrix(self.fitter.toas)
            phi = self.model.noise_model_basis_weight(self.fitter.toas)
            phiinv = np.zeros(M.shape[1])
            if Mn is not None and phi is not None:
                phiinv = np.concatenate((phiinv, 1 / phi))
                M = np.hstack((M, Mn))

        # normalize the design matrix
        M, norm = normalize_designmatrix(M, params)
        self.M = M
        self.fac = norm

        # compute covariance matrices
        if self.full_cov:
            cov = self.model.toa_covariance_matrix(self.fitter.toas)
            cf = scipy.linalg.cho_factor(cov)
            cm = scipy.linalg.cho_solve(cf, M)
            mtcm = np.dot(M.T, cm)
            mtcy = np.dot(cm.T, residuals)

        else:
            phiinv /= norm**2
            # Why are we scaling residuals by the *square* of the uncertainty?
            Nvec = (
                self.model.scaled_toa_uncertainty(self.fitter.toas).to(u.s).value ** 2
            )
            cinv = 1 / Nvec
            mtcm = np.dot(M.T, cinv[:, None] * M)
            mtcm += np.diag(phiinv)
            mtcy = np.dot(M.T, cinv * residuals)
        log.trace(f"mtcm: {mtcm}")

        U, s, Vt = scipy.linalg.svd(mtcm, full_matrices=False)
        log.trace(f"s: {s}")

        bad = np.where(s <= self.threshold * s[0])[0]
        s[bad] = np.inf
        for c in bad:
            bad_col = Vt[c, :]
            bad_col /= abs(bad_col).max()
            bad_combination = " ".join(
                [
                    f"{p}"
                    for (co, p) in sorted(zip(bad_col, params))
                    if abs(co) > self.threshold
                ]
            )
            warn(
                f"Parameter degeneracy; the following combination of parameters yields "
                f"almost no change: {bad_combination}",
                DegeneracyWarning,
            )

        self.norm = norm
        self.s, self.Vt = s, Vt
        xhat = np.dot(Vt.T, np.dot(U.T, mtcy) / s)
        log.trace(f"norm: {norm}")
        log.trace(f"xhat: {xhat}")
        self.xhat = xhat
        # newres = residuals - np.dot(M, xhat)

        # compute absolute estimates, normalized errors, covariance matrix
        return xhat / norm

    def take_step(self, step, lambda_=1):
        return GLSState(
            self.fitter,
            self.take_step_model(step, lambda_),
            threshold=self.threshold,
            full_cov=self.full_cov,
        )

    @cached_property
    def parameter_covariance_matrix(self):
        # make sure we compute the SVD
        self.step
        xvar = np.dot(self.Vt.T / self.s, self.Vt)
        return CovarianceMatrix(
            (xvar / self.norm).T / self.norm, self.parameter_covariance_matrix_labels
        )


class DownhillGLSFitter(DownhillFitter):
    """Fitter that uses the shortening-step procedure for GLS fits.

    Most of the machinery here is in :class:`pint.fitter.GLSState`
    or :class:`pint.fitter.DownhillFitter`.
    """

    # FIXME: do something clever to efficiently compute chi-squared

    def __init__(self, toas, model, track_mode=None, residuals=None):
        if not model.has_correlated_errors:
            log.info(
                "Model does not appear to have correlated errors so the GLS fitter "
                "is unnecessary; DownhillWLSFitter may be faster and more stable."
            )
        super().__init__(
            toas=toas, model=model, residuals=residuals, track_mode=track_mode
        )
        self.method = "downhill_gls"
        self.full_cov = False
        self.threshold = 0

    def create_state(self):
        return GLSState(
            self, self.model, full_cov=self.full_cov, threshold=self.threshold
        )

    def fit_toas(self, maxiter=10, threshold=0, full_cov=False, debug=False, **kwargs):
        """Fit TOAs.

        This is mostly implemented in
        :func:`pint.fitter.DownhillFitter.fit_toas`.

        Parameters
        ==========
        maxiter : int
            Abandon hope if convergence hasn't occurred after this many steps (successful or not).
        threshold : float
            Discard singular values less than this times the largest; this makes the linear algebra
            a little more stable, but the Levenberg-Marquardt algorithm is supposed to do that anyway.
        full_cov : bool
            If True, use the full TOA covariance matrix, which can be huge; if False, use the
            rank-reduced approach (for which Levenberg-Marquardt may not make sense).
        kwargs : dict
            Any additional arguments are passed down to
            :func:`pint.fitter.DownhillFitter.fit_toas`
        """
        self.threshold = threshold
        self.full_cov = full_cov
        r = super().fit_toas(maxiter=maxiter, debug=debug, **kwargs)
        # FIXME: set up noise residuals et cetera
        # Compute the noise realizations if possible
        if not self.full_cov:
            noise_dims = self.model.noise_model_dimensions(self.toas)
            noise_resids = {}
            ntmpar = len(self.model.free_params)
            for comp in noise_dims:
                # The first column of designmatrix is "offset", add 1 to match
                # the indices of noise designmatrix
                p0 = noise_dims[comp][0] + ntmpar + 1
                p1 = p0 + noise_dims[comp][1]
                noise_resids[comp] = (
                    np.dot(
                        self.current_state.M[:, p0:p1], self.current_state.xhat[p0:p1]
                    )
                    * u.s
                )
                if debug:
                    setattr(
                        self.resids,
                        f"{comp}_M",
                        (
                            self.current_state.M[:, p0:p1],
                            self.current_state.xhat[p0:p1],
                        ),
                    )
                    setattr(self.resids, f"{comp}_M_index", (p0, p1))
            self.resids.noise_resids = noise_resids
            if debug:
                setattr(self.resids, "norm", self.current_state.norm)

        return r


class WidebandState(ModelState):
    def __init__(self, fitter, model, full_cov=False, threshold=None):
        super().__init__(fitter, model)
        self.threshold = threshold
        self.full_cov = full_cov
        self.add_args = {}  # for adding arguments to residual creation

    @cached_property
    def M_params_units_norm(self):
        # Define the linear system
        d_matrix = combine_design_matrices_by_quantity(
            [
                DesignMatrixMaker("toa", u.s)(
                    self.fitter.toas, self.model, self.model.free_params, offset=True
                ),
                DesignMatrixMaker("dm", u.pc / u.cm**3)(
                    self.fitter.toas, self.model, self.model.free_params, offset=True
                ),
            ]
        )
        M, params, units = (
            d_matrix.matrix,
            d_matrix.derivative_params,
            d_matrix.param_units,
        )
        # get any noise design matrices and weight vectors
        if not self.full_cov:
            # We assume the fit date type is toa
            Mn = DesignMatrixMaker("toa_noise", u.s)(self.fitter.toas, self.model)
            phi = self.model.noise_model_basis_weight(self.fitter.toas)
            phiinv = np.zeros(M.shape[1])
            if Mn is not None and phi is not None:
                phiinv = np.concatenate((phiinv, 1 / phi))
                new_d_matrix = combine_design_matrices_by_param(d_matrix, Mn)
                M, params, units = (
                    new_d_matrix.matrix,
                    new_d_matrix.derivative_params,
                    new_d_matrix.param_units,
                )

        # normalize the design matrix
        norm = np.sqrt(np.sum(M**2, axis=0))
        # The fixed offset is an unlisted parameter
        ntmpar = len(self.model.free_params) + 1
        if M.shape[1] > ntmpar:
            norm[ntmpar:] = 1
        for c in np.where(norm == 0)[0]:
            warn(
                f"Parameter degeneracy; the following parameter yields "
                f"almost no change: {params[c]}",
                DegeneracyWarning,
            )
        norm[norm == 0] = 1
        M /= norm
        if not self.full_cov:
            phiinv /= norm**2
            self.phiinv = phiinv
        self.fac = norm

        return M, params, units, norm

    @cached_property
    def M(self):
        return self.M_params_units_norm[0]

    @cached_property
    def params(self):
        return self.M_params_units_norm[1]

    @cached_property
    def units(self):
        return self.M_params_units_norm[2]

    @cached_property
    def norm(self):
        return self.M_params_units_norm[3]

    @cached_property
    def mtcm_mtcy_mtcmplain(self):
        # FIXME: ensure that TOAs are before DM
        residuals = np.hstack(
            (self.resids.toa.time_resids.to_value(u.s), self.resids.dm.resids_value)
        )

        # compute covariance matrices
        if self.full_cov:
            cov = combine_covariance_matrix(
                [
                    CovarianceMatrixMaker("toa", u.s)(self.fitter.toas, self.model),
                    CovarianceMatrixMaker("dm", u.pc / u.cm**3)(
                        self.fitter.toas, self.model
                    ),
                ]
            ).matrix
            cf = scipy.linalg.cho_factor(cov)
            cm = scipy.linalg.cho_solve(cf, self.M)
            mtcm = np.dot(self.M.T, cm)
            mtcy = np.dot(cm.T, residuals)
            mtcmplain = mtcm
        else:
            Nvec = (
                np.hstack(
                    [
                        self.model.scaled_toa_uncertainty(self.fitter.toas).to_value(
                            u.s
                        ),
                        self.model.scaled_dm_uncertainty(self.fitter.toas).to_value(
                            u.pc / u.cm**3
                        ),
                    ]
                )
                ** 2
            )
            cinv = 1 / Nvec
            mtcm = np.dot(self.M.T, cinv[:, None] * self.M)
            mtcmplain = mtcm
            mtcm += np.diag(self.phiinv)
            mtcy = np.dot(self.M.T, cinv * residuals)
        return mtcm, mtcy, mtcmplain

    @cached_property
    def mtcm(self):
        return self.mtcm_mtcy_mtcmplain[0]

    @cached_property
    def mtcy(self):
        return self.mtcm_mtcy_mtcmplain[1]

    @cached_property
    def mtcmplain(self):
        return self.mtcm_mtcy_mtcmplain[2]

    @cached_property
    def U_s_Vt_xhat(self):
        U, s, Vt = scipy.linalg.svd(self.mtcm, full_matrices=False)

        bad = np.where(s <= self.threshold * s[0])[0]
        s[bad] = np.inf
        for c in bad:
            bad_col = Vt[c, :]
            bad_col /= abs(bad_col).max()
            bad_combination = " ".join(
                [
                    f"{co}*{p}"
                    for (co, p) in reversed(sorted(zip(bad_col, self.params)))
                    if abs(co) > self.threshold
                ]
            )
            warn(
                f"Parameter degeneracy; the following combination of parameters yields "
                f"almost no change: {bad_combination}",
                DegeneracyWarning,
            )

        xhat = np.dot(Vt.T, np.dot(U.T, self.mtcy) / s)
        return U, s, Vt, xhat

    @cached_property
    def U(self):
        return self.U_s_Vt_xhat[0]

    @cached_property
    def s(self):
        return self.U_s_Vt_xhat[1]

    @cached_property
    def Vt(self):
        return self.U_s_Vt_xhat[2]

    @cached_property
    def xhat(self):
        return self.U_s_Vt_xhat[3]

    @cached_property
    def step(self):
        # compute absolute estimates, normalized errors, covariance matrix
        return self.xhat / self.norm

    def take_step(self, step, lambda_=1):
        return WidebandState(
            self.fitter, self.take_step_model(step, lambda_), threshold=self.threshold
        )

    @cached_property
    def parameter_covariance_matrix(self):
        # make sure we compute the SVD
        xvar = np.dot(self.Vt.T / self.s, self.Vt)
        # is this the best place to do this?
        covariance_matrix_labels = {
            param: (i, i + 1, unit)
            for i, (param, unit) in enumerate(zip(self.params, self.units))
        }
        # covariance matrix is 2D and symmetric
        covariance_matrix_labels = [covariance_matrix_labels] * 2

        return CovarianceMatrix(
            (xvar / self.norm).T / self.norm, covariance_matrix_labels
        )


class WidebandDownhillFitter(DownhillFitter):
    """Fitter that uses the shortening-step procedure for wideband GLS fits.

    Most of the machinery here is in :class:`pint.fitter.WidebandState`
    or :class:`pint.fitter.DownhillFitter`.
    """

    # FIXME: do something clever to efficiently compute chi-squared

    def __init__(self, toas, model, track_mode=None, residuals=None, add_args=None):
        self.method = "downhill_wideband"
        self.full_cov = False
        self.threshold = 0
        self.add_args = {} if add_args is None else add_args
        super().__init__(
            toas=toas, model=model, residuals=residuals, track_mode=track_mode
        )
        self.is_wideband = True

    def make_resids(self, model):
        return WidebandTOAResiduals(
            self.toas,
            model,
            toa_resid_args=self.add_args.get("toa", {}),
            dm_resid_args=self.add_args.get("dm", {}),
        )

    def create_state(self):
        return WidebandState(
            self, self.model, full_cov=self.full_cov, threshold=self.threshold
        )

    def fit_toas(
        self, maxiter=10, threshold=1e-14, full_cov=False, debug=False, **kwargs
    ):
        """Fit TOAs.

        This is mostly implemented in
        :func:`pint.fitter.DownhillFitter.fit_toas`.

        Parameters
        ==========
        maxiter : int
            Abandon hope if convergence hasn't occurred after this many steps (successful or not).
        threshold : float
            Discard singular values less than this times the largest; this makes the linear algebra
            a little more stable, but the Levenberg-Marquardt algorithm is supposed to do that anyway.
        full_cov : bool
            If True, use the full TOA covariance matrix, which can be huge; if False, use the
            rank-reduced approach (for which Levenberg-Marquardt may not make sense).
        kwargs : dict
            Any additional arguments are passed down to
            :func:`pint.fitter.DownhillFitter.fit_toas`
        """
        self.threshold = threshold
        self.full_cov = full_cov
        # FIXME: set up noise residuals et cetera
        r = super().fit_toas(maxiter=maxiter, debug=debug, **kwargs)
        # Compute the noise realizations if possibl
        if not self.full_cov:
            noise_dims = self.model.noise_model_dimensions(self.toas)
            noise_resids = {}
            ntmpar = len(self.model.free_params)
            for comp in noise_dims:
                # The first column of designmatrix is "offset", add 1 to match
                # the indices of noise designmatrix
                p0 = noise_dims[comp][0] + ntmpar + 1
                p1 = p0 + noise_dims[comp][1]
                noise_resids[comp] = (
                    np.dot(
                        self.current_state.M[:, p0:p1], self.current_state.xhat[p0:p1]
                    )
                    * u.s
                )
                if debug:
                    setattr(
                        self.resids,
                        f"{comp}_M",
                        (
                            self.current_state.M[:, p0:p1],
                            self.current_state.xhat[p0:p1],
                        ),
                    )
                    setattr(self.resids, f"{comp}_M_index", (p0, p1))
            self.resids.noise_resids = noise_resids
            if debug:
                setattr(self.resids, "norm", self.current_state.norm)
        return r


class PowellFitter(Fitter):
    """A fitter that demonstrates how to work with a generic fitting function.

    This class wraps ``scipy.optimize.minimize`` with ``method="Powell"``; this
    uses Powell's method, a simplex optimizer that makes no use of derivatives
    (and is thus rather slow by comparison).

    It is unlikely that this will be useful for timing an actual pulsar, but it
    may serve as an example of how to write your own fitting procedure.
    """

    def __init__(self, toas, model, track_mode=None, residuals=None):
        super().__init__(toas, model, residuals=residuals, track_mode=track_mode)
        self.method = "Powell"

    def fit_toas(self, maxiter=20, debug=False):
        """Carry out the fitting procedure."""
        # check that params of timing model have necessary components
        self.model.validate()
        self.model.validate_toas(self.toas)
        # Initial guesses are model params
        fitp = self.model.get_params_dict("free", "num")
        self.fitresult = opt.minimize(
            self.minimize_func,
            list(fitp.values()),
            args=tuple(fitp.keys()),
            options={"maxiter": maxiter},
            method=self.method,
        )
        # Update model and resids, as the last iteration of minimize is not
        # necessarily the one that yields the best fit
        self.minimize_func(np.atleast_1d(self.fitresult.x), *list(fitp.keys()))

        self.update_model(self.resids.chi2)

        return self.resids.chi2


class WLSFitter(Fitter):
    """Weighted Least Squares fitter.

    This is the primary fitting algorithm in TEMPO and TEMPO2 as well as PINT.
    It requires derivatives and it cannot handle correlated errors (ECORR, for
    example).

    This fitter implements a rudimentary form of the Gauss-Newton algorithm: it
    computes an initial set of residuals from the fit, it computes the design
    matrix, and it treats the problem as a weighted linear least squares
    problem, jumping immediately to the assumed solution. If the initial guess
    is sufficiently close that the objective function is well-approximated by
    its derivatives, this lands very close to the correct answer. This Fitter
    can be told to repeat the process a number of times. The
    Levenburg-Marquardt algorithm and its descendants (trust region algorithms)
    generalize this process to handle situations where the initial guess is not
    close enough that the derivatives are a good approximation.
    """

    def __init__(self, toas, model, track_mode=None, residuals=None):
        super().__init__(
            toas=toas, model=model, residuals=residuals, track_mode=track_mode
        )
        self.method = "weighted_least_square"

    def fit_toas(self, maxiter=1, threshold=None, debug=False):
        """Run a linear weighted least-squared fitting method.

        Parameters
        ----------
        maxiter: int
            Repeat the least-squares fitting up to this many times if necessary.
        threshold : float or None
            Discard singular values smaller than ``threshold`` times the largest
            singular value. If None, use a value based on floating-point epsilon
            and the matrix sizes.
        """
        # check that params of timing model have necessary components
        self.model.validate()
        self.model.validate_toas(self.toas)
        chi2 = 0
        for _ in range(maxiter):
            fitp = self.model.get_params_dict("free", "quantity")
            fitpv = self.model.get_params_dict("free", "num")
            fitperrs = self.model.get_params_dict("free", "uncertainty")
            # Define the linear system
            M, params, units = self.get_designmatrix()
            # Get residuals and TOA uncertainties in seconds
            self.update_resids()
            residuals = self.resids.time_resids.to(u.s).value
            Nvec = self.model.scaled_toa_uncertainty(self.toas).to(u.s).value

            # "Whiten" design matrix and residuals by dividing by uncertainties
            M = M / Nvec.reshape((-1, 1))
            residuals = residuals / Nvec

            # For each column in design matrix except for col 0 (const. pulse
            # phase), subtract the mean value, and scale by the column RMS.
            # This helps avoid numerical problems later.  The scaling factors need
            # to be saved to recover correct parameter units.
            # NOTE, We remove subtract mean value here, since it did not give us a
            # fast converge fitting.
            # M[:,1:] -= M[:,1:].mean(axis=0)
            M, fac = normalize_designmatrix(M, params)
            # Singular value decomp of design matrix:
            #   M = U s V^T
            # Dimensions:
            #   M, U are Ntoa x Nparam
            #   s is Nparam x Nparam diagonal matrix encoded as 1-D vector
            #   V^T is Nparam x Nparam
            U, s, Vt = scipy.linalg.svd(M, full_matrices=False)
            # Note, here we could do various checks like report
            # matrix condition number or zero out low singular values.
            # print 'log_10 cond=', np.log10(s.max()/s.min())
            # Note, Check the threshold from data precision level.Borrowed from
            # np Curve fit.
            if threshold is None:
                # M is float, not longdouble
                # threshold = np.finfo(float).eps * max(M.shape)
                threshold = 1e-14 * max(M.shape)

            bad = np.where(s <= threshold * s[0])[0]
            s[bad] = np.inf
            for c in bad:
                bad_col = Vt[c, :]
                bad_col /= abs(bad_col).max()
                bad_combination = " + ".join(
                    [
                        f"{co}*{p}"
                        for (co, p) in reversed(sorted(zip(bad_col, params)))
                        if abs(co) > threshold
                    ]
                )
                warn(
                    f"Parameter degeneracy; the following linear combination yields "
                    f"almost no change: {bad_combination}",
                    DegeneracyWarning,
                )
            # Sigma = np.dot(Vt.T / s, U.T)
            # The post-fit parameter covariance matrix
            #   Sigma = V s^-2 V^T
            Sigma = np.dot(Vt.T / (s**2), Vt)
            # Parameter uncertainties. Scale by fac recovers original units.
            errs = np.sqrt(np.diag(Sigma)) / fac
            # covariance matrix stuff (for randomized models in pintk)
            sigma_var = (Sigma / fac).T / fac
            errors = np.sqrt(np.diag(sigma_var))
            sigma_cov = (sigma_var / errors).T / errors
            # covariance matrix = variances in diagonal, used for gaussian random models
            covariance_matrix = sigma_var
            covariance_matrix_labels = {
                param: (i, i + 1, unit)
                for i, (param, unit) in enumerate(zip(params, units))
            }
            # covariance matrix is 2D and symmetric
            covariance_matrix_labels = [
                covariance_matrix_labels
            ] * covariance_matrix.ndim
            self.parameter_covariance_matrix = CovarianceMatrix(
                covariance_matrix, covariance_matrix_labels
            )

            # correlation matrix = 1s in diagonal, use for comparison to tempo/tempo2 cov matrix
            self.parameter_correlation_matrix = CorrelationMatrix(
                sigma_cov, covariance_matrix_labels
            )
            self.fac = fac
            self.errors = errors

            # The delta-parameter values
            #   dpars = V s^-1 U^T r
            # Scaling by fac recovers original units
            dpars = np.dot(Vt.T, np.dot(U.T, residuals) / s) / fac
            for pn in fitp.keys():
                uind = params.index(pn)  # Index of designmatrix
                un = 1.0 / (units[uind])  # Unit in designmatrix
                un *= u.s
                pv, dpv = fitpv[pn] * fitp[pn].units, dpars[uind] * un
                fitpv[pn] = np.longdouble((pv + dpv) / fitp[pn].units)
                # NOTE We need some way to use the parameter limits.
                fitperrs[pn] = errs[uind]
            chi2 = self.minimize_func(list(fitpv.values()), *list(fitp.keys()))
            # Update Uncertainties
            self.set_param_uncertainties(fitperrs)

        self.update_model(chi2)

        return chi2


class GLSFitter(Fitter):
    """Generalized least-squares fitting.

    This fitter extends the :class:`pint.fitter.WLSFitter` to permit the errors
    on the data points to be correlated. The fitting proceeds by decomposing
    the data covariance matrix.
    """

    def __init__(self, toas=None, model=None, track_mode=None, residuals=None):
        super().__init__(
            toas=toas, model=model, residuals=residuals, track_mode=track_mode
        )
        self.method = "generalized_least_square"

    def fit_toas(self, maxiter=1, threshold=0, full_cov=False, debug=False):
        """Run a generalized least-squares fitting method.

        A first attempt is made to solve the fitting problem by Cholesky
        decomposition, but if this fails singular value decomposition is
        used instead. In this case singular values below threshold are removed.

        Parameters
        ----------
        maxiter: int
            How many times to run the linear least-squares fit, re-evaluating
            the derivatives at each step.
            If maxiter is less than one, no fitting is done, just the
            chi-squared computation. In this case, you must provide the residuals
            argument when constructing the class.
            If maxiter is one or more, so fitting is actually done, the
            chi-squared value returned is only approximately the chi-squared
            of the improved(?) model. In fact it is the chi-squared of the
            solution to the linear fitting problem, and the full non-linear
            model should be evaluated and new residuals produced if an accurate
            chi-squared is desired.
        threshold: float
            When to start discarding singular values. Typical values are about
            1e-14 - a singular value smaller than this indicates parameters that
            are so degenerate the numerical precision cannot distinguish them.
            Such highly degenerate parameter sets are reported to the user with
            a DegeneracyWarning.  Negative values force a faster but less stable
            Cholesky decomposition method.
        full_cov: bool
            full_cov determines which calculation is used. If true, the full
            covariance matrix is constructed and the calculation is relatively
            straightforward but the full covariance matrix may be enormous.
            If false, an algorithm is used that takes advantage of the structure
            of the covariance matrix, based on information provided by the noise
            model. The two algorithms should give the same result to numerical
            accuracy where they both can be applied.
        """
        # check that params of timing model have necessary components
        self.model.validate()
        self.model.validate_toas(self.toas)
        chi2 = 0
        for i in range(maxiter):
            fitp = self.model.get_params_dict("free", "quantity")
            fitpv = self.model.get_params_dict("free", "num")
            fitperrs = self.model.get_params_dict("free", "uncertainty")

            # Define the linear system
            # normalize the design matrix
            M, params, units = self.get_designmatrix()
            # M /= norm

            ntmpar = len(fitp)

            # Get residuals and TOA uncertainties in seconds
            if i == 0:
                # Why is this here?
                self.update_resids()
            residuals = self.resids.time_resids.to(u.s).value

            # get any noise design matrices and weight vectors
            if not full_cov:
                Mn = self.model.noise_model_designmatrix(self.toas)
                phi = self.model.noise_model_basis_weight(self.toas)
                phiinv = np.zeros(M.shape[1])
                if Mn is not None and phi is not None:
                    phiinv = np.concatenate((phiinv, 1 / phi))
                    M = np.hstack((M, Mn))

            ntmpar = len(fitp)

            # normalize the design matrix
            M, norm = normalize_designmatrix(M, params)
            self.fac = norm

            # compute covariance matrices
            if full_cov:
                cov = self.model.toa_covariance_matrix(self.toas)
                cf = scipy.linalg.cho_factor(cov)
                cm = scipy.linalg.cho_solve(cf, M)
                mtcm = np.dot(M.T, cm)
                mtcy = np.dot(cm.T, residuals)

            else:
                phiinv /= norm**2
                Nvec = self.model.scaled_toa_uncertainty(self.toas).to(u.s).value ** 2
                cinv = 1 / Nvec
                mtcm = np.dot(M.T, cinv[:, None] * M)
                mtcm += np.diag(phiinv)
                mtcy = np.dot(M.T, cinv * residuals)

            log.trace(f"mtcm: {mtcm}")
            xhat, xvar = None, None
            if threshold <= 0:
                try:
                    c = scipy.linalg.cho_factor(mtcm)
                    xhat = scipy.linalg.cho_solve(c, mtcy)
                    xvar = scipy.linalg.cho_solve(c, np.eye(len(mtcy)))
                except scipy.linalg.LinAlgError:
                    xhat, xvar = None, None
            if xhat is None:
                U, s, Vt = scipy.linalg.svd(mtcm, full_matrices=False)
                log.trace(f"s: {s}")

                bad = np.where(s <= threshold * s[0])[0]
                s[bad] = np.inf
                for c in bad:
                    bad_col = Vt[c, :]
                    bad_col /= abs(bad_col).max()
                    bad_combination = " ".join(
                        [
                            f"{co}*{p}"
                            for (co, p) in reversed(sorted(zip(bad_col, params)))
                            if abs(co) > threshold
                        ]
                    )
                    warn(
                        f"Parameter degeneracy; the following combination of parameters yields "
                        f"almost no change: {bad_combination}",
                        DegeneracyWarning,
                    )

                xvar = np.dot(Vt.T / s, Vt)
                xhat = np.dot(Vt.T, np.dot(U.T, mtcy) / s)
            log.trace(f"norm: {norm}")
            log.trace(f"xhat: {xhat}")
            newres = residuals - np.dot(M, xhat)
            # compute linearized chisq
            if full_cov:
                chi2 = np.dot(newres, scipy.linalg.cho_solve(cf, newres))
            else:
                chi2 = np.dot(newres, cinv * newres) + np.dot(xhat, phiinv * xhat)

            # compute absolute estimates, normalized errors, covariance matrix
            dpars = xhat / norm
            errs = np.sqrt(np.diag(xvar)) / norm
            covmat = (xvar / norm).T / norm
            covariance_matrix_labels = {
                param: (i, i + 1, unit)
                for i, (param, unit) in enumerate(zip(params, units))
            }
            # covariance matrix is 2D and symmetric
            covariance_matrix_labels = [covariance_matrix_labels] * covmat.ndim
            self.parameter_covariance_matrix = CovarianceMatrix(
                covmat, covariance_matrix_labels
            )
            self.parameter_correlation_matrix = CorrelationMatrix(
                (covmat / errs).T / errs, covariance_matrix_labels
            )

            for pn in fitp.keys():
                uind = params.index(pn)  # Index of designmatrix
                un = 1.0 / (units[uind])  # Unit in designmatrix
                un *= u.s
                pv, dpv = fitpv[pn] * fitp[pn].units, dpars[uind] * un
                fitpv[pn] = np.longdouble((pv + dpv) / fitp[pn].units)
                # NOTE We need some way to use the parameter limits.
                fitperrs[pn] = errs[uind]
            newparams = dict(zip(list(fitp.keys()), list(fitpv.values())))
            self.set_params(newparams)
            self.update_resids()
            # self.minimize_func(list(fitpv.values()), *list(fitp.keys()))
            # Update Uncertainties
            self.set_param_uncertainties(fitperrs)

            # Compute the noise realizations if possible
            if not full_cov:
                noise_dims = self.model.noise_model_dimensions(self.toas)
                noise_resids = {}
                for comp in noise_dims:
                    # The first column of designmatrix is "offset", add 1 to match
                    # the indices of noise designmatrix
                    p0 = noise_dims[comp][0] + ntmpar + 1
                    p1 = p0 + noise_dims[comp][1]
                    noise_resids[comp] = np.dot(M[:, p0:p1], xhat[p0:p1]) * u.s
                    if debug:
                        setattr(self.resids, f"{comp}_M", (M[:, p0:p1], xhat[p0:p1]))
                        setattr(self.resids, f"{comp}_M_index", (p0, p1))
                self.resids.noise_resids = noise_resids
                if debug:
                    setattr(self.resids, "norm", norm)

        self.update_model(chi2)

        return chi2


class WidebandTOAFitter(Fitter):  # Is GLSFitter the best here?
    """A class to for fitting TOAs and other independent measured data.

    Currently this fitter is only capable of fitting sets of TOAs in which every
    TOA has a DM measurement, and it should be constructed as
    ``WidebandTOAFitter(toas, model)``.

    Parameters
    ----------
    fit_data: data object or a tuple of data objects.
        The data to fit for. Generally this should be a single TOAs object containing
        DM information for every TOA.  If more than one data
        objects are provided, the size of ``fit_data`` has to match the
        ``fit_data_names``. In this fitter, the first fit data should be a TOAs object.
    model: a pint timing model instance
        The initial timing model for fitting.
    fit_data_names: list of str
        The names of the data fit for.
    additional_args: dict, optional
        The additional arguments for making residuals.
    """

    def __init__(
        self,
        fit_data,
        model,
        fit_data_names=["toa", "dm"],
        track_mode=None,
        additional_args={},
    ):
        self.model_init = model
        # Check input data and data_type
        self.fit_data_names = fit_data_names
        # convert the non tuple input to a tuple
        if not isinstance(fit_data, (tuple, list)):
            fit_data = [fit_data]
        if not isinstance(fit_data[0], TOAs):
            raise ValueError(
                f"The first data set should be a TOAs object but is {fit_data[0]}."
            )
        if len(fit_data_names) == 0:
            raise ValueError("Please specify the fit data.")
        if len(fit_data) > 1 and len(fit_data_names) != len(fit_data):
            raise ValueError(
                "If one more data sets are provided, the fit "
                "data have to match the fit data names."
            )
        self.fit_data = fit_data
        if track_mode is not None:
            if "toa" not in additional_args:
                additional_args["toa"] = {}
            additional_args["toa"]["track_mode"] = track_mode
        self.additional_args = additional_args
        # Get the makers for fitting parts.
        self.reset_model()
        self.resids_init = copy.deepcopy(self.resids)
        self.designmatrix_makers = [
            DesignMatrixMaker(data_resids.residual_type, data_resids.unit)
            for data_resids in self.resids.residual_objs.values()
        ]
        # Add noise design matrix maker
        self.noise_designmatrix_maker = DesignMatrixMaker("toa_noise", u.s)
        #
        self.covariancematrix_makers = [
            CovarianceMatrixMaker(data_resids.residual_type, data_resids.unit)
            for data_resids in self.resids.residual_objs.values()
        ]
        self.is_wideband = True
        self.method = "General_Data_Fitter"

    @property
    def toas(self):
        return self.fit_data[0]

    def make_combined_residuals(self, add_args={}, model=None):
        """Make the combined residuals between TOA residual and DM residual."""
        return WidebandTOAResiduals(
            self.toas,
            self.model if model is None else model,
            toa_resid_args=add_args.get("toa", {}),
            dm_resid_args=add_args.get("dm", {}),
        )

    def reset_model(self):
        """Reset the current model to the initial model."""
        self.model = copy.deepcopy(self.model_init)
        self.update_resids()
        self.fitresult = []

    def make_resids(self, model):
        """Update the residuals. Run after updating a model parameter."""
        return self.make_combined_residuals(add_args=self.additional_args, model=model)

    def get_designmatrix(self):
        design_matrixs = []
        fit_params = self.model.free_params
        if len(self.fit_data) == 1:
            design_matrixs.extend(
                dmatrix_maker(self.fit_data[0], self.model, fit_params, offset=True)
                for dmatrix_maker in self.designmatrix_makers
            )
        else:
            design_matrixs.extend(
                dmatrix_maker(self.fit_data[ii], self.model, fit_params, offset=True)
                for ii, dmatrix_maker in enumerate(self.designmatrix_makers)
            )
        return combine_design_matrices_by_quantity(design_matrixs)

    def get_noise_covariancematrix(self):
        # TODO This needs to be more general
        cov_matrixs = []
        if len(self.fit_data) == 1:
            cov_matrixs.extend(
                cmatrix_maker(self.fit_data[0], self.model)
                for cmatrix_maker in self.covariancematrix_makers
            )
        else:
            cov_matrixs.extend(
                cmatrix_maker(self.fit_data[ii], self.model)
                for ii, cmatrix_maker in enumerate(self.covariancematrix_makers)
            )
        return combine_covariance_matrix(cov_matrixs)

    def get_data_uncertainty(self, data_name, data_obj):
        """Get the data uncertainty from the data  object.

        Note
        ----
        TODO, make this more general.
        """
        func_map = {"toa": "get_errors", "dm": "get_dm_errors"}
        error_func_name = func_map[data_name]
        if hasattr(data_obj, error_func_name):
            return getattr(data_obj, error_func_name)()
        else:
            raise ValueError("No method to access data error is provided.")

    def scaled_all_sigma(self):
        """Scale all data's uncertainty.

        If the function of scaled_`data`_sigma is not given, it will just
        return the original data uncertainty.
        """
        scaled_sigmas = []
        sigma_units = []
        for ii, fd_name in enumerate(self.fit_data_names):
            func_name = f"scaled_{fd_name}_uncertainty"
            sigma_units.append(self.resids.residual_objs[fd_name].unit)
            if hasattr(self.model, func_name):
                scale_func = getattr(self.model, func_name)
                if len(self.fit_data) == 1:
                    scaled_sigmas.append(scale_func(self.fit_data[0]))
                else:
                    scaled_sigmas.append(scale_func(self.fit_data[ii]))
            else:
                if len(self.fit_data) == 1:
                    original_sigma = self.get_data_uncertainty(
                        fd_name, self.fit_data[0]
                    )
                else:
                    original_sigma = self.get_data_uncertainty(
                        fd_name, self.fit_data[ii]
                    )
                scaled_sigmas.append(original_sigma)

        scaled_sigmas_no_unit = []
        for ii, scaled_sigma in enumerate(scaled_sigmas):
            if hasattr(scaled_sigma, "unit"):
                scaled_sigmas_no_unit.append(scaled_sigma.to_value(sigma_units[ii]))
            else:
                scaled_sigmas_no_unit.append(scaled_sigma)
        return np.hstack(scaled_sigmas_no_unit)

    def fit_toas(self, maxiter=1, threshold=0, full_cov=False, debug=False):
        """Carry out a generalized least-squares fitting procedure.

        The algorithm here is essentially the same as used in
        :func:`pint.fitter.GLSFitter.fit_toas`. See that function
        for details.

        Parameters
        ----------
        maxiter: int
            How many times to run the linear least-squares fit, re-evaluating
            the derivatives at each step.
        threshold: float
            When to start discarding singular values. Default is 1-e14*max(M.shape).
        full_cov: bool
            full_cov determines which calculation is used.
        """
        # Maybe change the name to do_fit?
        # check that params of timing model have necessary components
        self.model.validate()
        self.model.validate_toas(self.toas)
        chi2 = 0
        for i in range(maxiter):
            fitp = self.model.get_params_dict("free", "quantity")
            fitpv = self.model.get_params_dict("free", "num")
            fitperrs = self.model.get_params_dict("free", "uncertainty")

            # Define the linear system
            d_matrix = self.get_designmatrix()
            M, params, units = (
                d_matrix.matrix,
                d_matrix.derivative_params,
                d_matrix.param_units,
            )

            # Get residuals and TOA uncertainties in seconds
            if i == 0:
                self.update_resids()
            # Since the residuals may not have the same unit. Thus the residual here
            # has no unit.
            residuals = self.resids._combined_resids

            # get any noise design matrices and weight vectors
            if not full_cov:
                # We assume the fit date type is toa
                Mn = self.noise_designmatrix_maker(self.toas, self.model)
                phi = self.model.noise_model_basis_weight(self.toas)
                phiinv = np.zeros(M.shape[1])
                if Mn is not None and phi is not None:
                    phiinv = np.concatenate((phiinv, 1 / phi))
                    new_d_matrix = combine_design_matrices_by_param(d_matrix, Mn)
                    M, params, units = (
                        new_d_matrix.matrix,
                        new_d_matrix.derivative_params,
                        new_d_matrix.param_units,
                    )

            ntmpar = len(fitp)

            # normalize the design matrix
            M, norm = normalize_designmatrix(M, params)
            self.fac = norm

            # compute covariance matrices
            if full_cov:
                cov = self.get_noise_covariancematrix().matrix
                cf = scipy.linalg.cho_factor(cov)
                cm = scipy.linalg.cho_solve(cf, M)
                mtcm = np.dot(M.T, cm)
                mtcy = np.dot(cm.T, residuals)

            else:
                phiinv /= norm**2
                Nvec = self.scaled_all_sigma() ** 2

                cinv = 1 / Nvec
                mtcm = np.dot(M.T, cinv[:, None] * M)
                mtcm += np.diag(phiinv)
                mtcy = np.dot(M.T, cinv * residuals)

            xhat, xvar = None, None
            if threshold <= 0:
                try:
                    c = scipy.linalg.cho_factor(mtcm)
                    xhat = scipy.linalg.cho_solve(c, mtcy)
                    xvar = scipy.linalg.cho_solve(c, np.eye(len(mtcy)))
                except scipy.linalg.LinAlgError:
                    xhat, xvar = None, None
            if xhat is None:
                U, s, Vt = scipy.linalg.svd(mtcm, full_matrices=False)

                bad = np.where(s <= threshold * s[0])[0]
                s[bad] = np.inf
                for c in bad:
                    bad_col = Vt[c, :]
                    bad_col /= abs(bad_col).max()
                    bad_combination = " ".join(
                        [
                            f"{co}*{p}"
                            for (co, p) in reversed(sorted(zip(bad_col, params)))
                            if abs(co) > threshold
                        ]
                    )
                    warn(
                        f"Parameter degeneracy; the following combination of parameters yields "
                        f"almost no change: {bad_combination}",
                        DegeneracyWarning,
                    )

                xvar = np.dot(Vt.T / s, Vt)
                xhat = np.dot(Vt.T, np.dot(U.T, mtcy) / s)
            newres = residuals - np.dot(M, xhat)
            # compute linearized chisq
            if full_cov:
                chi2 = np.dot(newres, scipy.linalg.cho_solve(cf, newres))
            else:
                chi2 = np.dot(newres, cinv * newres) + np.dot(xhat, phiinv * xhat)

            # compute absolute estimates, normalized errors, covariance matrix
            dpars = xhat / norm
            errs = np.sqrt(np.diag(xvar)) / norm
            covmat = (xvar / norm).T / norm
            # TODO: seems like doing this on every iteration is wasteful, and we should just do it once and then update the matrix
            covariance_matrix_labels = {
                param: (i, i + 1, unit)
                for i, (param, unit) in enumerate(zip(params, units))
            }
            # covariance matrix is 2D and symmetric
            covariance_matrix_labels = [covariance_matrix_labels] * covmat.ndim
            self.parameter_covariance_matrix = CovarianceMatrix(
                covmat, covariance_matrix_labels
            )
            self.parameter_correlation_matrix = CorrelationMatrix(
                (covmat / errs).T / errs, covariance_matrix_labels
            )

            # self.covariance_matrix = covmat
            # self.correlation_matrix = (covmat / errs).T / errs

            for pn in fitp.keys():
                uind = params.index(pn)  # Index of designmatrix
                # Here we use design matrix's label, so the unit goes to normal.
                # instead of un = 1 / (units[uind])
                un = units[uind]
                pv, dpv = fitpv[pn] * fitp[pn].units, dpars[uind] * un
                fitpv[pn] = np.longdouble((pv + dpv) / fitp[pn].units)
                # NOTE We need some way to use the parameter limits.
                fitperrs[pn] = errs[uind]
            newparams = dict(zip(list(fitp.keys()), list(fitpv.values())))
            self.set_params(newparams)
            self.update_resids()
            # self.minimize_func(list(fitpv.values()), *list(fitp.keys()))
            # Update Uncertainties
            self.set_param_uncertainties(fitperrs)

            # Compute the noise realizations if possible
            if not full_cov:
                noise_dims = self.model.noise_model_dimensions(self.toas)
                noise_resids = {}
                for comp in noise_dims:
                    # The first column of designmatrix is "offset", add 1 to match
                    # the indices of noise designmatrix
                    p0 = noise_dims[comp][0] + ntmpar + 1
                    p1 = p0 + noise_dims[comp][1]
                    noise_resids[comp] = np.dot(M[:, p0:p1], xhat[p0:p1]) * u.s
                    if debug:
                        setattr(self.resids, f"{comp}_M", (M[:, p0:p1], xhat[p0:p1]))
                        setattr(self.resids, f"{comp}_M_index", (p0, p1))
                self.resids.noise_resids = noise_resids
                if debug:
                    setattr(self.resids, "norm", norm)

        self.update_model(chi2)

        return chi2


class LMFitter(Fitter):
    def fit_toas(
        self,
        maxiter=50,
        *,
        min_chi2_decrease=1e-3,
        lambda_factor_decrease=2,
        lambda_factor_increase=3,
        lambda_factor_invalid=10,
        threshold=1e-14,
        min_lambda=0.5,
        debug=False,
    ):
        current_state = self.create_state()
        try:
            try:
                current_state.chi2
            except ValueError as e:
                raise ValueError("Initial configuration is invalid") from e
            self.converged = False
            lambda_ = min_lambda
            for i in range(maxiter):
                lf = lambda_ if lambda_ > min_lambda else 0
                # Attempt: do not scale the phiinv penalty factor by lambda
                A = current_state.mtcm + lf * np.diag(np.diag(current_state.mtcmplain))
                b = current_state.mtcy
                ill_conditioned = False
                if threshold is None:
                    dx = scipy.linalg.solve(A, b, assume_a="pos")
                else:
                    U, s, Vt = scipy.linalg.svd(A, full_matrices=False)
                    log.trace(
                        f"Iteration {i}: Condition number for lambda_ = {lambda_} is {s[0]/s[-1]}"
                    )

                    bad = np.where(s <= threshold * s[0])[0]
                    s[bad] = np.inf
                    for c in bad:
                        ill_conditioned = True
                        # FIXME: maybe don't stop while ill-conditioned? Always try increasing lambda?
                        bad_col = Vt[c, :]
                        bad_col /= abs(bad_col).max()
                        bad_combination = " ".join(
                            [
                                f"{co}*{p}"
                                for (co, p) in reversed(
                                    sorted(zip(bad_col, current_state.params))
                                )
                                if abs(co) > threshold
                            ]
                        )
                        warn(
                            f"Parameter degeneracy; the following combination of parameters yields "
                            f"almost no change: {bad_combination}",
                            DegeneracyWarning,
                        )

                    dx = np.dot(Vt.T, np.dot(U.T, b) / s)

                step = dx / current_state.norm

                # FIXME: catch problems due to non-invertibility?
                # FIXME: predicted (linear) chi-squared decrease can check how well the
                # derivative matches the function and guide changes in lambda_
                # predicted_chi2 = current_state.predicted_chi2(dx)
                log.trace(f"Iteration {i}: Trying step with lambda_ = {lambda_}")
                new_state = current_state.take_step(step)
                try:
                    chi2_decrease = current_state.chi2 - new_state.chi2
                    if chi2_decrease < -min_chi2_decrease:
                        lambda_ *= (
                            lambda_factor_invalid
                            if ill_conditioned
                            else lambda_factor_increase
                        )
                        log.trace(
                            f"Iteration {i}: chi2 increased from {current_state.chi2} "
                            f"to {new_state.chi2} increasing lambda to {lambda_}"
                        )
                    elif chi2_decrease < 0:
                        log.info(
                            f"Iteration {i}: chi2 increased but only by {-chi2_decrease}, stopping."
                        )
                        self.converged = True
                        break
                    elif chi2_decrease < min_chi2_decrease:
                        log.debug(
                            f"Iteration {i}: chi2 decreased only by {chi2_decrease}, updating "
                            f"state and stopping."
                        )
                        current_state = new_state
                        self.converged = True
                        break
                    else:
                        lambda_ = max(lambda_ / lambda_factor_decrease, min_lambda)
                        log.debug(
                            f"Iteration {i}: Updating state, chi2 goes down by {chi2_decrease} "
                            f"from {current_state.chi2} "
                            f"to {new_state.chi2}; decreasing lambda to "
                            f"{lambda_ if lambda_ > min_lambda else 0}"
                        )
                        current_state = new_state
                except InvalidModelParameters as e:
                    lambda_ *= lambda_factor_invalid
                    log.debug(
                        f"Iteration {i}: Step too aggressive, increasing lambda_ "
                        f"to {lambda_}: {e}"
                    )
            else:
                log.warning(
                    f"Maximum number of iterations ({maxiter}) reached, stopping "
                    f"without convergence."
                )
            self.iterations = i
        except KeyboardInterrupt:
            # could be a finally I suppose? but I'm not sure we want to update if something
            # seriou went wrong.
            log.info("KeyboardInterrupt detected, updating Fitter")
            self.update_from_state(current_state, debug=debug)
            raise
        self.update_from_state(current_state, debug=debug)
        return self.converged


class WidebandLMFitter(LMFitter):
    """Fitter for wideband data based on Levenberg-Marquardt.

    This should carry out a more reliable fitting process than the plain
    WidebandTOAFitter, and a more efficient one than WidebandDownhillFitter.
    Unfortunately it doesn't.
    """

    def __init__(self, toas, model, track_mode=None, residuals=None, add_args=None):
        self.method = "downhill_wideband"
        self.full_cov = False
        self.threshold = 0
        self.add_args = {} if add_args is None else add_args
        super().__init__(
            toas=toas, model=model, residuals=residuals, track_mode=track_mode
        )
        self.is_wideband = True

    def make_resids(self, model):
        return WidebandTOAResiduals(
            self.toas,
            model,
            toa_resid_args=self.add_args.get("toa", {}),
            dm_resid_args=self.add_args.get("dm", {}),
        )

    def create_state(self):
        return WidebandState(
            self, self.model, full_cov=self.full_cov, threshold=self.threshold
        )

    def fit_toas(self, maxiter=50, full_cov=False, debug=False, **kwargs):
        self.full_cov = full_cov
        # FIXME: set up noise residuals et cetera
        return super().fit_toas(maxiter=maxiter, debug=debug, **kwargs)

    def update_from_state(self, state, debug=False):
        # Nicer not to keep this if we have a choice, it introduces reference cycles
        self.current_state = state
        self.model = state.model
        self.resids = state.resids
        self.parameter_covariance_matrix = state.parameter_covariance_matrix
        self.errors = np.sqrt(np.diag(self.parameter_covariance_matrix.matrix))
        for p, e in zip(state.params, self.errors):
            try:
                log.trace(f"Setting {getattr(self.model, p)} uncertainty to {e}")
                pm = getattr(self.model, p)
            except AttributeError:
                if p != "Offset":
                    log.warning(f"Unexpected parameter {p}")
            else:
                pm.uncertainty = e * pm.units
        # self.parameter_correlation_matrix = (
        #    self.parameter_covariance_matrix / self.errors
        # ).T / self.errors
        self.parameter_correlation_matrix = CorrelationMatrix(
            (self.parameter_covariance_matrix.matrix / self.errors).T / self.errors,
            self.parameter_covariance_matrix.axis_labels,
        )

        self.update_model(state.chi2)
        # Compute the noise realizations if possible
        if not self.full_cov:
            noise_dims = self.model.noise_model_dimensions(self.toas)
            noise_resids = {}
            ntmpar = len(self.model.free_params)
            for comp in noise_dims:
                # The first column of designmatrix is "offset", add 1 to match
                # the indices of noise designmatrix
                p0 = noise_dims[comp][0] + ntmpar + 1
                p1 = p0 + noise_dims[comp][1]
                noise_resids[comp] = np.dot(state.M[:, p0:p1], state.xhat[p0:p1]) * u.s
                if debug:
                    setattr(
                        self.resids, f"{comp}_M", (state.M[:, p0:p1], state.xhat[p0:p1])
                    )
                    setattr(self.resids, f"{comp}_M_index", (p0, p1))
            self.resids.noise_resids = noise_resids
            if debug:
                setattr(self.resids, "norm", state.norm)<|MERGE_RESOLUTION|>--- conflicted
+++ resolved
@@ -485,46 +485,10 @@
         results : str
         parameters : dict, optional
 
-<<<<<<< HEAD
         See Also
         --------
         :func:`pint.models.timing_model.TimingModel.get_derived_params`
         """
-=======
-            if (
-                hasattr(self.model, "OMDOT")
-                and self.model.OMDOT.quantity is not None
-                and self.model.OMDOT.value != 0.0
-            ):
-                omdot = self.model.OMDOT.quantity
-                omdot_err = (
-                    self.model.OMDOT.uncertainty
-                    if self.model.OMDOT.uncertainty is not None
-                    else 0 * self.model.OMDOT.quantity.unit
-                )
-                ecc = (
-                    ecc.n * u.dimensionless_unscaled
-                    if ell1
-                    else self.model.ECC.quantity
-                )
-                Mtot = pint.derived_quantities.omdot_to_mtot(omdot, pb, ecc)
-                # Assume that the uncertainty on OMDOT dominates the Mtot uncertainty
-                # This is probably a good assumption until we can get the uncertainties module
-                # to work with quantities.
-                Mtot_hi = pint.derived_quantities.omdot_to_mtot(
-                    omdot + omdot_err,
-                    pb,
-                    ecc,
-                )
-                Mtot_lo = pint.derived_quantities.omdot_to_mtot(
-                    omdot - omdot_err,
-                    pb,
-                    ecc,
-                )
-                Mtot_err = max(abs(Mtot_hi - Mtot), abs(Mtot - Mtot_lo))
-                mt = ufloat(Mtot.value, Mtot_err.value)
-                s += f"Total mass, assuming GR, from OMDOT is {mt:SP} Msun\n"
->>>>>>> fc61ed6f
 
         return self.model.get_derived_params(
             rms=self.resids.toa.rms_weighted()
