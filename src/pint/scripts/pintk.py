#!/usr/bin/env python -W ignore::FutureWarning -W ignore::UserWarning -W ignore:DeprecationWarning
"""Tkinter interactive interface for PINT pulsar timing tool"""
import sys
import argparse

import numpy as np

import tkinter as tk
import tkinter.filedialog as tkFileDialog
import tkinter.messagebox as tkMessageBox
from tkinter import ttk

import pint.logging
from loguru import logger as log

log.remove()
log.add(
    sys.stderr,
    level="WARNING",
    colorize=True,
    format=pint.logging.format,
    filter=pint.logging.LogFilter(),
)

import pint
from pint.pintk.paredit import ParWidget
from pint.pintk.plk import PlkWidget, helpstring, log_levels
from pint.pintk.pulsar import Pulsar
from pint.pintk.timedit import TimWidget


__all__ = ["main"]


class PINTk:
    """Main PINTk window."""

    def __init__(
<<<<<<< HEAD
        self,
        master,
        parfile=None,
        timfile=None,
        fitter="GLSFitter",
        ephem=None,
        **kwargs,
=======
        self, master, parfile=None, timfile=None, ephem=None, loglevel=None, **kwargs
>>>>>>> d82b3863
    ):
        self.master = master
        self.master.title("Tkinter interface to PINT")

        self.mainFrame = tk.Frame(master=self.master)
        self.mainFrame.grid(row=0, column=0, sticky="nesw")
        self.master.grid_rowconfigure(0, weight=1)
        self.master.grid_columnconfigure(0, weight=1)
        self.loglevel = loglevel
        self.maxcols = 2

        self.createWidgets()
        if parfile is not None and timfile is not None:
            self.openPulsar(
                parfile=parfile, timfile=timfile, fitter=fitter, ephem=ephem
            )

        self.initUI()
        self.updateLayout()

    def initUI(self):
        # Create top level menus
        top = self.mainFrame.winfo_toplevel()
        self.menuBar = tk.Menu(top)
        top["menu"] = self.menuBar

        self.fileMenu = tk.Menu(self.menuBar)
        self.fileMenu.add_command(label="Open par/tim", command=self.openParTim)
        self.fileMenu.add_command(label="Switch model", command=self.switchModel)
        self.fileMenu.add_command(label="Switch TOAs", command=self.switchTOAs)
        self.fileMenu.add_command(label="Exit", command=top.destroy)
        self.menuBar.add_cascade(label="File", menu=self.fileMenu)

        self.viewMenu = tk.Menu(self.menuBar)
        self.viewMenu.add_checkbutton(
            label="Plk (C-p)", command=self.updateLayout, variable=self.active["plk"]
        )
        self.viewMenu.add_checkbutton(
            label="Model Editor (C-m)",
            command=self.updateLayout,
            variable=self.active["par"],
        )
        self.viewMenu.add_checkbutton(
            label="TOAs Editor (C-t)",
            command=self.updateLayout,
            variable=self.active["tim"],
        )
        self.menuBar.add_cascade(label="View", menu=self.viewMenu)

        self.helpMenu = tk.Menu(self.menuBar)
        self.helpMenu.add_command(label="About", command=self.about)
        self.helpMenu.add_command(label="Plk Help", command=lambda: print(helpstring))
        self.menuBar.add_cascade(label="Help", menu=self.helpMenu)

        # Key bindings
        top.bind("<Control-p>", lambda e: self.toggle("plk"))
        top.bind("<Control-m>", lambda e: self.toggle("par"))
        top.bind("<Control-t>", lambda e: self.toggle("tim"))
        top.bind("<Control-o>", lambda e: self.openParTim)

    def createWidgets(self):
        self.widgets = {
            "plk": PlkWidget(master=self.mainFrame, loglevel=self.loglevel),
            "par": ParWidget(master=self.mainFrame),
            "tim": TimWidget(master=self.mainFrame),
        }
        self.active = {"plk": tk.IntVar(), "par": tk.IntVar(), "tim": tk.IntVar()}
        self.active["plk"].set(1)

    def updateLayout(self):
        for widget in self.mainFrame.winfo_children():
            widget.grid_forget()

        visible = 0
        for key in self.active.keys():
            if self.active[key].get():
                row = int(visible / self.maxcols)
                col = visible % self.maxcols
                self.widgets[key].grid(row=row, column=col, sticky="nesw")
                self.mainFrame.grid_rowconfigure(row, weight=1)
                self.mainFrame.grid_columnconfigure(col, weight=1)
                visible += 1

    def openPulsar(self, parfile, timfile, fitter="GLSFitter", ephem=None):
        self.psr = Pulsar(parfile, timfile, ephem, fitter=fitter)
        self.widgets["plk"].setPulsar(
            self.psr,
            updates=[self.widgets["par"].set_model, self.widgets["tim"].set_toas],
        )
        self.widgets["par"].setPulsar(self.psr, updates=[self.widgets["plk"].update])
        self.widgets["tim"].setPulsar(self.psr, updates=[self.widgets["plk"].update])

    def switchModel(self):
        parfile = tkFileDialog.askopenfilename(title="Open par file")
        self.psr.parfile = parfile
        self.psr.reset_model()
        self.widgets["plk"].update()
        self.widgets["par"].set_model()

    def switchTOAs(self):
        timfile = tkFileDialog.askopenfilename()
        self.psr.timfile = timfile
        self.psr.reset_TOAs()
        self.widgets["plk"].update()
        self.widgets["tim"].set_toas()

    def openParTim(self):
        parfile = tkFileDialog.askopenfilename(title="Open par file")
        timfile = tkFileDialog.askopenfilename(title="Open tim file")
        self.openPulsar(parfile, timfile)

    def toggle(self, key):
        self.active[key].set((self.active[key].get() + 1) % 2)
        self.updateLayout()

    def about(self):
        tkMessageBox.showinfo(
            title="About PINTk",
            message=f"A Tkinter based graphical interface to PINT (version={pint.__version__})",
        )


def main(argv=None):
    parser = argparse.ArgumentParser(
        description="Tkinter interface for PINT pulsar timing tool"
    )
    parser.add_argument("parfile", help="parfile to use")
    parser.add_argument("timfile", help="timfile to use")
    parser.add_argument("--ephem", help="Ephemeris to use", default=None)
    parser.add_argument(
        "--test",
        help="Build UI and exit. Just for unit testing.",
        default=False,
        action="store_true",
    )
    parser.add_argument(
        "-f",
        "--fitter",
        type=str,
        choices=(
            "WLSFitter",
            "GLSFitter",
            "WidebandTOAFitter",
            "PowellFitter",
            "DownhillWLSFitter",
            "DownhillGLSFitter",
            "WidebandDownhillFitter",
            "WidebandLMFitter",
        ),
        default="GLSFitter",
        help="PINT Fitter to use",
    )
    parser.add_argument(
        "-v",
        "--version",
        default=False,
        action="store_true",
        help="Print version info and  exit.",
    )
    parser.add_argument(
        "--log-level",
        type=str,
        choices=list(log_levels.values()),
        default="WARNING",
        help="Logging level",
        dest="loglevel",
    )
    args = parser.parse_args(argv)

    if args.version:
        print(f"This is PINT version {pint.__version__}")
        sys.exit(0)

    if args.loglevel != "WARNING":
        log.remove()
        log.add(
            sys.stderr,
            level=args.loglevel,
            colorize=True,
            format=pint.logging.format,
            filter=pint.logging.LogFilter(),
        )

    root = tk.Tk()
    root.minsize(1000, 800)
    if not args.test:
        app = PINTk(
            root,
            parfile=args.parfile,
            timfile=args.timfile,
<<<<<<< HEAD
            fitter=args.fitter,
            ephem=args.ephem,
=======
            ephem=args.ephem,
            loglevel=args.loglevel,
>>>>>>> d82b3863
        )
        root.protocol("WM_DELETE_WINDOW", root.destroy)
        tk.mainloop()


if __name__ == "__main__":
    main()<|MERGE_RESOLUTION|>--- conflicted
+++ resolved
@@ -36,17 +36,14 @@
     """Main PINTk window."""
 
     def __init__(
-<<<<<<< HEAD
         self,
         master,
         parfile=None,
         timfile=None,
-        fitter="GLSFitter",
+        fitter="GLSFitter",    
         ephem=None,
+        loglevel=None,
         **kwargs,
-=======
-        self, master, parfile=None, timfile=None, ephem=None, loglevel=None, **kwargs
->>>>>>> d82b3863
     ):
         self.master = master
         self.master.title("Tkinter interface to PINT")
@@ -209,7 +206,7 @@
     parser.add_argument(
         "--log-level",
         type=str,
-        choices=list(log_levels.values()),
+        choices=("TRACE", "DEBUG", "INFO", "WARNING", "ERROR"),
         default="WARNING",
         help="Logging level",
         dest="loglevel",
@@ -237,13 +234,9 @@
             root,
             parfile=args.parfile,
             timfile=args.timfile,
-<<<<<<< HEAD
             fitter=args.fitter,
             ephem=args.ephem,
-=======
-            ephem=args.ephem,
             loglevel=args.loglevel,
->>>>>>> d82b3863
         )
         root.protocol("WM_DELETE_WINDOW", root.destroy)
         tk.mainloop()
