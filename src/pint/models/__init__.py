"""Pulsar timing models and tools for working with them.

The primary object for representing a timing model is
:class:`~pint.models.timing_model.TimingModel`. This contains a collection of
components (subclasses of :class:`~pint.models.timing_model.Component`), each of
which should have a collection of parameters (subclasses of
:class:`~pint.models.parameter.Parameter`). These parameters carry values
uncertainties and units and can be "frozen" or "free" to indicate whether
fitters (subclasses of :class:`~pint.fitter.Fitter`) should be allowed to modify
them. Normally timing models are created using
:func:`~pint.models.model_builder.get_model` but it is possible to construct and
modify them as python objects.

Binary models are implemented as Components, but they have somewhat special
handling; they are implemented by deriving from
:class:`~pint.models.stand_alone_psr_binaries.binary_generic.PSR_BINARY`, which
provides some of the infrastructure needed to implement them conveniently.
"""

from pint.models.absolute_phase import AbsPhase

# Import all standard model components here
from pint.models.astrometry import AstrometryEcliptic, AstrometryEquatorial
from pint.models.binary_bt import BinaryBT, BinaryBTPiecewise
from pint.models.binary_dd import BinaryDD, BinaryDDS, BinaryDDGR, BinaryDDH
from pint.models.binary_ddk import BinaryDDK
from pint.models.binary_ell1 import BinaryELL1, BinaryELL1H, BinaryELL1k
<<<<<<< HEAD
from pint.models.chromatic_model import ChromaticCM
from pint.models.dispersion_model import DispersionDM, DispersionDMX
=======
from pint.models.dispersion_model import (
    DispersionDM,
    DispersionDMX,
    DispersionJump,
    FDJumpDM,
)
>>>>>>> 0d66e54e
from pint.models.dmwavex import DMWaveX
from pint.models.frequency_dependent import FD
from pint.models.glitch import Glitch
from pint.models.phase_offset import PhaseOffset
from pint.models.piecewise import PiecewiseSpindown
from pint.models.ifunc import IFunc
from pint.models.jump import DelayJump, PhaseJump
from pint.models.model_builder import get_model, get_model_and_toas
from pint.models.noise_model import EcorrNoise, PLRedNoise, ScaleToaError
from pint.models.solar_system_shapiro import SolarSystemShapiro
from pint.models.solar_wind_dispersion import SolarWindDispersion, SolarWindDispersionX
from pint.models.spindown import Spindown
from pint.models.fdjump import FDJump

# Import the main timing model classes
from pint.models.timing_model import DEFAULT_ORDER, TimingModel
from pint.models.troposphere_delay import TroposphereDelay
from pint.models.wave import Wave
from pint.models.wavex import WaveX

# Define a standard basic model
StandardTimingModel = TimingModel(
    "StandardTimingModel",
    [AstrometryEquatorial(), Spindown(), DispersionDM(), SolarSystemShapiro()],
)
# BTTimingModel = generate_timing_model("BTTimingModel",
#         (Astrometry, Spindown, Dispersion, SolarSystemShapiro, BT))
# DDTimingModel = generate_timing_model("DDTimingModel",
#         (Astrometry, Spindown, Dispersion, SolarSystemShapiro, DD))<|MERGE_RESOLUTION|>--- conflicted
+++ resolved
@@ -25,17 +25,13 @@
 from pint.models.binary_dd import BinaryDD, BinaryDDS, BinaryDDGR, BinaryDDH
 from pint.models.binary_ddk import BinaryDDK
 from pint.models.binary_ell1 import BinaryELL1, BinaryELL1H, BinaryELL1k
-<<<<<<< HEAD
 from pint.models.chromatic_model import ChromaticCM
-from pint.models.dispersion_model import DispersionDM, DispersionDMX
-=======
 from pint.models.dispersion_model import (
     DispersionDM,
     DispersionDMX,
     DispersionJump,
     FDJumpDM,
 )
->>>>>>> 0d66e54e
 from pint.models.dmwavex import DMWaveX
 from pint.models.frequency_dependent import FD
 from pint.models.glitch import Glitch
