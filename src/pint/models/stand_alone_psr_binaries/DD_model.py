"""Damour and Deruelle binary model."""
import astropy.constants as c
import astropy.units as u
import numpy as np
from loguru import logger as log

from pint import Tsun

from .binary_generic import PSR_BINARY


class DDmodel(PSR_BINARY):
    """DD binary model.

    This is a class independent from PINT platform for pulsar DD binary model.
    Reference: T. Damour and N. Deruelle (1986)
    It is a subclass of PSR_BINARY class defined in file binary_generic.py in
    the same directory. This class is designed for PINT platform but can be used
    as an independent module for binary delay calculation.
    To interact with PINT platform, a pulsar_binary wrapper is needed.
    See the source file pint/models/pulsar_binary_dd.py

    Example
    -------

        >>> import numpy as np
        >>> t = np.linspace(54200.0,55000.0,800)
        >>> binary_model = DDmodel()
        >>> parameters_dict = {'A0':0.5,'ECC':0.01}
        >>> binary_model.update_input(t, parameters_dict)

    Here the binary has time input and parameters input, the delay can be
    calculated.
    """

    def __init__(self, t=None, input_params=None):
        super().__init__()
        self.binary_name = "DD"
        # Add parameter that specific for DD model, with default value and units
        self.param_default_value.update(
            {
                "A0": 0 * u.second,
                "B0": 0 * u.second,
                "DR": 0 * u.Unit(""),
                "DTH": 0 * u.Unit(""),
            }
        )
        # If any parameter has aliases, it should be updated
        # self.param_aliases.update({})
        self.binary_params = list(self.param_default_value.keys())

        self.dd_interVars = [
            "er",
            "eTheta",
            "beta",
            "alpha",
            "Dre",
            "Drep",
            "Drepp",
            "nhat",
            "TM2",
        ]
        self.add_inter_vars(self.dd_interVars)
        self.set_param_values()  # Set parameters to default values.
        self.binary_delay_funcs = [self.DDdelay]
        self.d_binarydelay_d_par_funcs = [self.d_DDdelay_d_par]
        if t is not None:
            self.t = t
        if input_params is not None:
            self.update_input(param_dict=input_params)

    # calculations for delays in DD model

    @property
    def k(self):
        # separate this into a property so it can be calculated correctly in DDGR
        PB = self.pb()
        PB = PB.to("second")
        OMDOT = self.OMDOT
        return OMDOT.to(u.rad / u.second) / (2 * np.pi * u.rad / PB)

    # DDmodel special omega.
    def omega(self):
        """T. Damour and N. Deruelle (1986) equation [25]

        Calculates::

           omega = OM+nu*k
           k = OMDOT/n

        (T. Damour and N. Deruelle (1986) equation between Eq 16 Eq 17)
        """
        PB = self.pb()
        PB = PB.to("second")
        OM = self.OM
        nu = self.nu()
        return (OM + nu * self.k).to(u.rad)

    def d_omega_d_par(self, par):
        """derivative for omega respect to user input Parameter.

        Calculates::

           if par is not 'OM','OMDOT','PB'
           dOmega/dPar =  k*dAe/dPar
           k = OMDOT/n

        Parameters
        ----------
        par : string
             parameter name

        Returns
        -------
        Derivative of omega respect to par
        """
        if par not in self.binary_params:
            errorMesg = f"{par} is not in binary parameter list."
            raise ValueError(errorMesg)
        par_obj = getattr(self, par)

        PB = self.pb()
        OMDOT = self.OMDOT
        OM = self.OM
        nu = self.nu()
        if par in ["OM", "OMDOT"]:
            dername = f"d_omega_d_{par}"
            return getattr(self, dername)()
        elif par in self.orbits_cls.orbit_params:
            d_nu_d_par = self.d_nu_d_par(par)
            d_pb_d_par = self.d_pb_d_par(par)
            return d_nu_d_par * self.k + d_pb_d_par * nu * OMDOT.to(
                u.rad / u.second
            ) / (2 * np.pi * u.rad)
        else:
            # For parameters only in nu
            return (self.k * self.d_nu_d_par(par)).to(
                OM.unit / par_obj.unit, equivalencies=u.dimensionless_angles()
            )

    def d_omega_d_OM(self):
        """dOmega/dOM = 1"""
        return np.ones(len(self.tt0), dtype=np.longdouble) * u.Unit("")

    def d_omega_d_OMDOT(self):
        """Derivative.

        Calculates::

            dOmega/dOMDOT = 1/n*nu
            n = 2*pi/PB
            dOmega/dOMDOT = PB/2*pi*nu
        """
        PB = (self.pb()).to("second")
        nu = self.nu()

        return PB / (2 * np.pi * u.rad) * nu

    ############################################################
    # Calculate er
    def er(self):
        return self.ecc() * (1 + self.DR)

    def d_er_d_DR(self):
<<<<<<< HEAD
        return np.longdouble(np.ones(len(self.tt0))) * u.Unit("") * self.ecc()
=======
        return np.longdouble(np.ones(len(self.tt0))) * self.ecc()
>>>>>>> f9fc4d5e

    def d_er_d_par(self, par):
        if par not in self.binary_params:
            errorMesg = f"{par} is not in binary parameter list."
            raise ValueError(errorMesg)

        if par in ["DR"]:
            dername = f"d_er_d_{par}"
            return getattr(self, dername)()
        else:
            dername = f"d_ecc_d_{par}"
            if hasattr(self, dername):
                return getattr(self, dername)()
            par_obj = getattr(self, par)
            return np.zeros(len(self.tt0), dtype=np.longdouble) * (
                u.Unit("") / par_obj.unit
            )

    ##########
    def eTheta(self):
        return self.ecc() * (1 + self.DTH)

    def d_eTheta_d_DTH(self):
<<<<<<< HEAD
        return np.longdouble(np.ones(len(self.tt0))) * u.Unit("") * self.ecc()
=======
        return np.longdouble(np.ones(len(self.tt0))) * self.ecc()
>>>>>>> f9fc4d5e

    def d_eTheta_d_par(self, par):
        if par not in self.binary_params:
            errorMesg = f"{par} is not in parameter list."
            raise ValueError(errorMesg)
        par_obj = getattr(self, par)

        if par in ["DTH"]:
            dername = f"d_eTheta_d_{par}"
            return getattr(self, dername)()
        else:
            dername = f"d_ecc_d_{par}"
            if hasattr(self, dername):
                return getattr(self, dername)()
            else:
                return (
                    np.longdouble(np.zeros(len(self.tt0))) * u.Unit("") / par_obj.unit
                )

    ##########
    def alpha(self):
        """Alpha defined in T. Damour and N. Deruelle (1986) equation [46]

        Computes::

            alpha = A1/c*sin(omega)
        """
        sinOmg = np.sin(self.omega())
        return self.a1() / c.c * sinOmg

    def d_alpha_d_par(self, par):
        """T. Damour and N. Deruelle (1986) equation [46]

        Computes::

           alpha = a1/c*sin(omega)
           dAlpha/dpar = d_a1_d_par /c * sin(omega) + a1/c*cos(omega)*dOmega/dPar
        """

        if par not in self.binary_params:
            errorMesg = f"{par} is not in binary parameter list."
            raise ValueError(errorMesg)
        par_obj = getattr(self, par)
        alpha = self.alpha()
        sinOmg = np.sin(self.omega())
        cosOmg = np.cos(self.omega())
        a1 = self.a1()
        d_a1_d_par = self.d_a1_d_par(par)
        d_omega_d_par = self.d_omega_d_par(par)
        with u.set_enabled_equivalencies(u.dimensionless_angles()):
            dAlpha_dpar = d_a1_d_par / c.c * sinOmg + a1 / c.c * cosOmg * d_omega_d_par
        #
        # if par in ['A1','A1DOT']:
        #     dername = 'd_alpha_d_'+par
        #     return getattr(self,dername)()
        #
        # else:
        #     dername = 'd_omega_d_'+par # For parameters only in Ae
        #     if hasattr(self,dername):
        #         cosOmg=np.cos(self.omega())
        #         return self.a1()/c.c*cosOmg*getattr(self,dername)()
        #     else:
        #         return np.longdouble(np.zeros(len(self.tt0)))
        return dAlpha_dpar.to(alpha.unit / par_obj.unit)

    # def d_alpha_d_A1(self):
    #     sinOmg = np.sin(self.omega())
    #     return 1.0/c.c*sinOmg
    #
    # def d_alpha_d_A1DOT(self):
    #     sinOmg = np.sin(self.omega())
    #     return self.tt0/c.c*sinOmg
    ##############################################

    def beta(self):
        """Beta defined in T. Damour and N. Deruelle (1986) equation [47]

        Computes::

           beta = A1/c*(1-eTheta**2)**0.5*cos(omega)
        """
        eTheta = self.eTheta()
        cosOmg = np.cos(self.omega())
        return self.a1() / c.c * (1 - eTheta**2) ** 0.5 * cosOmg

    def d_beta_d_par(self, par):
        """Derivative.

        Computes::

           beta = A1/c*(1-eTheta**2)**0.5*cos(omega)
           eTheta = ecc+Dth  ??
           dBeta/dA1 = 1.0/c*(1-eTheta**2)**0.5*cos(omega)
           dBeta/dECC = A1/c*((-(e+dr)/sqrt(1-(e+dr)**2)*cos(omega)*de/dECC-
                        (1-eTheta**2)**0.5*sin(omega)*domega/dECC
           dBeta/dEDOT = A1/c*((-(e+dr)/sqrt(1-(e+dr)**2)*cos(omega)*de/dEDOT-
                        (1-eTheta**2)**0.5*sin(omega)*domega/dEDOT
           dBeta/dDth = A1/c*(-(e+dr)/sqrt(1-(e+dr)**2)*cos(omega)
           Other parameters
           dBeta/dPar = -A1/c*(1-eTheta**2)**0.5*sin(omega)*dOmega/dPar
        """
        if par not in self.binary_params:
            errorMesg = f"{par} is not in binary parameter list."
            raise ValueError(errorMesg)
        par_obj = getattr(self, par)
        beta = self.beta()
        eTheta = self.eTheta()
        a1 = self.a1()
        omega = self.omega()
        sinOmg = np.sin(omega)
        cosOmg = np.cos(omega)
        d_a1_d_par = self.d_a1_d_par(par)
        d_omega_d_par = self.d_omega_d_par(par)
        d_eTheta_d_par = self.d_eTheta_d_par(par)

        d_beta_d_a1 = 1.0 / c.c * (1 - eTheta**2) ** 0.5 * cosOmg
        d_beta_d_omega = -a1 / c.c * (1 - eTheta**2) ** 0.5 * sinOmg
        d_beta_d_eTheta = a1 / c.c * (-eTheta) / np.sqrt(1 - eTheta**2) * cosOmg
        with u.set_enabled_equivalencies(u.dimensionless_angles()):
            return (
                d_beta_d_a1 * d_a1_d_par
                + d_beta_d_omega * d_omega_d_par
                + d_beta_d_eTheta * d_eTheta_d_par
            ).to(beta.unit / par_obj.unit)

        # if par in ['A1','ECC','EDOT','DTH','A1DOT']:
        #     dername = 'd_beta_d_'+par
        #     return getattr(self,dername)()
        #
        # else:
        #     dername = 'd_omega_d_'+par # For parameters only in omega
        #     if hasattr(self,dername):
        #         eTheta = self.eTheta()
        #         a1 = self.a1()
        #         sinOmg = np.sin(self.omega())
        #         return -a1/c.c*(1-eTheta**2)**0.5*sinOmg*getattr(self,dername)()
        #     else:
        #         return np.longdouble(np.zeros(len(self.tt0)))

    def d_beta_d_A1(self):
        """Derivative.

        Computes::

            dBeta/dA1 = 1.0/c*(1-eTheta**2)**0.5*cos(omega) * d_a1_d_A1
        """
        eTheta = self.eTheta()
        cosOmg = np.cos(self.omega())
        d_a1_d_A1 = self.d_a1_d_A1()
        return d_a1_d_A1 / c.c * (1 - eTheta**2) ** 0.5 * cosOmg

    def d_beta_d_A1DOT(self):
        """Derivative.

        Computes::

            dBeta/dA1DOT = * d_a1_d_A1DOT/c*(1-eTheta**2)**0.5*cos(omega)
        """
        eTheta = self.eTheta()
        cosOmg = np.cos(self.omega())
        d_a1_d_A1DOT = self.d_a1_d_A1DOT()
        return d_a1_d_A1DOT / c.c * (1 - eTheta**2) ** 0.5 * cosOmg

    def d_beta_d_T0(self):
        """Derivative.

        Computes::

            dBeta/dT0 = * d_a1_d_T0/c*(1-eTheta**2)**0.5*cos(omega)
        """
        eTheta = self.eTheta()
        cosOmg = np.cos(self.omega())
        d_a1_d_T0 = self.d_a1_d_T0()
        return d_a1_d_T0 / c.c * (1 - eTheta**2) ** 0.5 * cosOmg

    def d_beta_d_ECC(self):
        """Derivative.

        Computes::

           dBeta/dECC = A1/c*((-(e+dtheta)/sqrt(1-(e+dtheta)**2)*cos(omega)*de/dECC-
                        (1-eTheta**2)**0.5*sin(omega)*domega/dECC
           de/dECC = 1
        """
        eTheta = self.eTheta()
        a1 = (self.a1()).decompose()
        sinOmg = np.sin(self.omega())
        cosOmg = np.cos(self.omega())
        with u.set_enabled_equivalencies(u.dimensionless_angles()):
            return (
                a1
                / c.c
                * (
                    (-eTheta) / np.sqrt(1 - eTheta**2) * cosOmg
                    - (1 - eTheta**2) ** 0.5 * sinOmg * self.d_omega_d_par("ECC")
                )
            )

    def d_beta_d_EDOT(self):
        """Derivative.

        Computes::
           dBeta/dEDOT = A1/c*((-(e+dtheta)/sqrt(1-(e+dtheta)**2)*cos(omega)*de/dEDOT- \
           (1-eTheta**2)**0.5*sin(omega)*domega/dEDOT
           de/dEDOT = tt0
        """
        eTheta = self.eTheta()
        a1 = (self.a1()).decompose()
        sinOmg = np.sin(self.omega())
        cosOmg = np.cos(self.omega())
        with u.set_enabled_equivalencies(u.dimensionless_angles()):
            return (
                a1
                / c.c
                * (
                    (-eTheta) / np.sqrt(1 - eTheta**2) * cosOmg * self.tt0
                    - (1 - eTheta**2) ** 0.5 * sinOmg * self.d_omega_d_par("EDOT")
                )
            )

    def d_beta_d_DTH(self):
        """Derivative.

        Computes::

            dBeta/dDth = a1/c*((-(e+dr)/sqrt(1-(e+dr)**2)*cos(omega)
        """
        eTheta = self.eTheta()
        cosOmg = np.cos(self.omega())

        return self.a1() / c.c * (-eTheta) / np.sqrt(1 - eTheta**2) * cosOmg

    ##################################################
<<<<<<< HEAD
    def delayR(self):
        """Roemer delay defined in T. Damour and N. Deruelle (1986)
        Computes::
            delayR = alpha*(cos(E)-er) + beta*sin(E)
        """
        er = self.er()
        sinE = np.sin(self.E())
        cosE = np.cos(self.E())
        return self.alpha() * (cosE - er) + self.beta() * sinE

    ##################################################
    def Dre(self):
        """Dre defined in T. Damour and N. Deruelle(1986)equation [48]
=======

    def delayR(self):
        """Roemer delay defined in T. Damour and N. Deruelle (1986)
>>>>>>> f9fc4d5e

        Computes::

            delayR = alpha*(cos(E)-er) + beta*sin(E)
        """
<<<<<<< HEAD
        # er = self.er()
        # sinE = np.sin(self.E())
        # cosE = np.cos(self.E())
        # return self.alpha() * (cosE - er) + (self.beta() + self.GAMMA) * sinE
=======
        er = self.er()
        sinE = np.sin(self.E())
        cosE = np.cos(self.E())
        return self.alpha() * (cosE - er) + self.beta() * sinE

    ##################################################
    def Dre(self):
        """Dre defined in T. Damour and N. Deruelle (1986) equation [48]

        Computes::

            delayR = alpha*(cos(E)-er) + beta*sin(E)
            delayE = gamma*sin(E)
            Dre = delayR + delayE
        """

>>>>>>> f9fc4d5e
        return self.delayR() + self.delayE()

    def d_Dre_d_par(self, par):
        """Derivative.

        Computes::

           Dre = alpha*(cos(E)-er)+(beta+gamma)*sin(E)
           dDre = alpha*(-der-dE*sin(E)) + (cos[E]-er)*dalpha +
                  (dBeta+dGamma)*sin(E) + (beta+gamma)*cos(E)*dE
           dDre/dpar = alpha*(-der/dpar-dE/dpar*sin(E)) +
                       (cos[E]-er)*dalpha/dpar +
                       (dBeta/dpar+dGamma/dpar)*sin(E) +
                       (beta+gamma)*cos(E)*dE/dpar
            er = e + Dr
        """
        Dre = self.Dre()
        par_obj = getattr(self, par)
        sinE = np.sin(self.E())
        cosE = np.cos(self.E())
        with u.set_enabled_equivalencies(u.dimensionless_angles()):
            # First term
            term1 = self.alpha() * (
                -self.prtl_der("er", par) - self.prtl_der("E", par) * sinE
            )
            # Second term
            term2 = (cosE - self.er()) * self.prtl_der("alpha", par)
            # Third term
            term3 = (self.prtl_der("beta", par) + self.prtl_der("GAMMA", par)) * sinE
            # Fourth term
            term4 = (self.beta() + self.GAMMA) * cosE * self.prtl_der("E", par)

            return (term1 + term2 + term3 + term4).to(Dre.unit / par_obj.unit)

    #################################################
    def Drep(self):
        """Derivative of Dre respect to T. Damour and N. Deruelle (1986) equation [49]

        Computes::

           Drep = -alpha*sin(E)+(beta+gamma)*cos(E)
        """
        sinE = np.sin(self.E())
        cosE = np.cos(self.E())
        return -self.alpha() * sinE + (self.beta() + self.GAMMA) * cosE

    def d_Drep_d_par(self, par):
        """Derivative.

        Computes::

           Drep = -alpha*sin(E)+(beta+gamma)*cos(E)
           dDrep = -alpha*cos(E)*dE + cos(E)*(dbeta+dgamma)
                   -(beta+gamma)*dE*sin(E)-dalpha*sin(E)
           dDrep/dPar = -sin(E)*dalpha/dPar
                        -(alpha*cos(E)+(beta+gamma)*sin(E))*dE/dPar
                        + cos(E)(dbeta/dPar+dgamma/dPar)

        """
        sinE = np.sin(self.E())
        cosE = np.cos(self.E())
        Drep = self.Drep()
        par_obj = getattr(self, par)
        with u.set_enabled_equivalencies(u.dimensionless_angles()):
            # first term
            term1 = -sinE * self.prtl_der("alpha", par)
            # second term
            term2 = -(
                self.alpha() * cosE + (self.beta() + self.GAMMA) * sinE
            ) * self.prtl_der("E", par)
            # Third term
            term3 = cosE * (self.prtl_der("beta", par) + self.prtl_der("GAMMA", par))

            return (term1 + term2 + term3).to(Drep.unit / par_obj.unit)

    #################################################
    def Drepp(self):
        """Derivative of Drep respect to T. Damour and N. Deruelle (1986) equation [50]

        Computes::

           Drepp = -alpha*cos(E)-(beta+GAMMA)*sin(E)
        """
        sinE = np.sin(self.E())
        cosE = np.cos(self.E())
        return -self.alpha() * cosE - (self.beta() + self.GAMMA) * sinE

    def d_Drepp_d_par(self, par):
        """Derivative.

        Computes::

            Drepp = -alpha*cos(E)-(beta+GAMMA)*sin(E)
            dDrepp = -(beta+gamma)*cos(E)*dE - cos(E)*dalpha
                     +alpha*sin(E)*dE - (dbeta+dgamma)*sin(E)
            dDrepp/dPar = -cos(E)*dalpha/dPar
                          +(alpha*sin(E)-(beta+gamma)*cos(E))*dE/dPar
                          -(dbeta/dPar+dgamma/dPar)*sin(E)
        """
        sinE = np.sin(self.E())
        cosE = np.cos(self.E())
        Drepp = self.Drepp()
        par_obj = getattr(self, par)
        with u.set_enabled_equivalencies(u.dimensionless_angles()):
            # first term
            term1 = -cosE * self.prtl_der("alpha", par)
            # second term
            term2 = (
                self.alpha() * sinE - (self.beta() + self.GAMMA) * cosE
            ) * self.prtl_der("E", par)
            # Third term
            term3 = -sinE * (self.prtl_der("beta", par) + self.prtl_der("GAMMA", par))

            return (term1 + term2 + term3).to(Drepp.unit / par_obj.unit)

    #################################################

    def nhat(self):
        """nhat defined as T. Damour and N. Deruelle (1986) equation [51]

        Computes::

           nhat = n/(1-ecc*cos(E))
           n = 2*pi/PB # should here be M()
        """
        cosE = np.cos(self.E())
        return 2.0 * np.pi / self.pb().to("second") / (1 - self.ecc() * cosE)

    def d_nhat_d_par(self, par):
        """Derivative.

        Computes::

           nhat = n/(1-ecc*cos(E))
           n = 2*pi/PB # should here be M()?
           dnhat = -2*pi*dPB/PB^2*(1-ecc*cos(E))
                   -2*pi*(-cos(E)*decc+ecc*sin(E)*dE)/PB*(1-ecc*cos(E))^2
           dnhat/dPar = -2*pi/(PB*(1-ecc*cos(E))*((dPB/dPar)/PB -
                        (-cos(E)*decc/dPar+ecc*sin(E)*dE/dpar)/(1-e*cos(E)))
        """
        sinE = np.sin(self.E())
        cosE = np.cos(self.E())
        with u.set_enabled_equivalencies(u.dimensionless_angles()):
            oneMeccTcosE = 1 - self.ecc() * cosE
            fctr = -2 * np.pi / self.pb() / oneMeccTcosE

            return fctr * (
                self.prtl_der("PB", par) / self.pb()
                - (
                    cosE * self.prtl_der("ecc", par)
                    - self.ecc() * sinE * self.prtl_der("E", par)
                )
                / oneMeccTcosE
            )

    #################################################
    def delayInverse(self):
        """DD model Inverse timing delay.

        T. Damour and N. Deruelle (1986) equation [46-52]

        This part is convert the delay argument from proper time to coordinate
        time. The Roemer delay and Einstein are included in the calculation.
        It uses there iterations to approximate the Roemer delay and Einstein
        delay.

        T. Damour and N. Deruelle (1986) equation [43]. The equation [52] gives a
        taylor expansion of equation [43].

        Computes::

            u - e*sin(u) = n(t-T0)
            nhat = du/dt
            nhatp  = d^2u/dt^2
            Drep = dDre/du
            Drepp = d^2Dre/du^2
            Dre(t-Dre(t-Dre(t)))  =  Dre(u) - Drep(u)*nhat*Dre(t-Dre(t))
                                  =  Dre(u) - Drep(u)*nhat*(Dre(u)-Drep(u)*nhat*Dre(t))
                                     + 1/2 (Drepp(u)*nhat^2 + Drep(u) * nhat * nhatp) * (Dre(t)-...)^2
                                  = Dre(t)*(1 - nhat * Drep(u) + (nhat*Drep)^2 +
                                    1/2*nhat^2* Dre*Drepp - 1/2*e*sin(u)/(1-e*cos(u)*nhat^2*Drep*Drep))

        Here u is equivalent to E in the function.
        """
        Dre = self.Dre()
        Drep = self.Drep()
        Drepp = self.Drepp()
        nHat = self.nhat()
        e = self.ecc()
        sinE = np.sin(self.E())
        cosE = np.cos(self.E())
        return (
            Dre
            * (
                1
                - nHat * Drep
                + (nHat * Drep) ** 2
                + 1.0 / 2 * nHat**2 * Dre * Drepp
                - 1.0 / 2 * e * sinE / (1 - e * cosE) * nHat**2 * Dre * Drep
            )
        ).decompose()

    def d_delayI_d_par(self, par):
        """Derivative on delay inverse."""
        e = self.ecc()
        sE = np.sin(self.E())
        cE = np.cos(self.E())
        dE_dpar = self.prtl_der("E", par)
        decc_dpar = self.prtl_der("ecc", par)

        Dre = self.Dre()
        Drep = self.Drep()
        Drepp = self.Drepp()
        nHat = self.nhat()
        delayI = self.delayInverse()

        dDre_dpar = self.d_Dre_d_par(par)
        dDrep_dpar = self.d_Drep_d_par(par)
        dDrepp_dpar = self.d_Drepp_d_par(par)
        dnhat_dpar = self.d_nhat_d_par(par)
        oneMeccTcosE = 1 - e * cE  # 1-e*cos(E)
        with u.set_enabled_equivalencies(u.dimensionless_angles()):
            x = -1.0 / 2.0 * e * sE / oneMeccTcosE  # -1/2*e*sin(E)/(1-e*cos(E))

            dx_dpar = (
                -sE / (2 * oneMeccTcosE**2) * decc_dpar
                + e * (e - cE) / (2 * oneMeccTcosE**2) * dE_dpar
            )

            diDelay_dDre = (
                1
                + (Drep * nHat) ** 2
                + Dre * Drepp * nHat**2
                + Drep * nHat * (2 * Dre * nHat * x - 1)
            )
            diDelay_dDrep = Dre * nHat * (2 * Drep * nHat + Dre * nHat * x - 1)
            diDelay_dDrepp = (Dre * nHat) ** 2 / 2
            diDelay_dnhat = Dre * (
                -Drep
                + 2 * Drep**2 * nHat
                + nHat * Dre * Drepp
                + 2 * x * nHat * Dre * Drep
            )
            diDelay_dx = (Dre * nHat) ** 2 * Drep

            return (
                dDre_dpar * diDelay_dDre
                + dDrep_dpar * diDelay_dDrep
                + dDrepp_dpar * diDelay_dDrepp
                + dx_dpar * diDelay_dx
                + dnhat_dpar * diDelay_dnhat
            )

    #################################################
    def delayS(self):
        """Binary shapiro delay

        T. Damour and N. Deruelle (1986) equation [26]
        """
        e = self.ecc()
        cE = np.cos(self.E())
        sE = np.sin(self.E())
        sOmega = np.sin(self.omega())
        cOmega = np.cos(self.omega())
        TM2 = self.M2.value * Tsun

        return (
            -2
            * TM2
            * np.log(
                1
                - e * cE
                - self.SINI * (sOmega * (cE - e) + (1 - e**2) ** 0.5 * cOmega * sE)
            )
        )

    def d_delayS_d_par(self, par):
        """Derivative.

        Computes::

           dsDelay/dPar = dsDelay/dTM2*dTM2/dPar+
                          dsDelay/decc*decc/dPar+
                          dsDelay/dE*dE/dPar+
                          dsDelay/domega*domega/dPar+
                          dsDelay/dSINI*dSINI/dPar
        """
        e = self.ecc()
        cE = np.cos(self.E())
        sE = np.sin(self.E())
        sOmega = np.sin(self.omega())
        cOmega = np.cos(self.omega())
        TM2 = self.M2.value * Tsun

        logNum = (
            1
            - e * cE
            - self.SINI * (sOmega * (cE - e) + (1 - e**2) ** 0.5 * cOmega * sE)
        )
        with u.set_enabled_equivalencies(u.dimensionless_angles()):
            dTM2_dpar = self.prtl_der("TM2", par)
            dsDelay_dTM2 = -2 * np.log(logNum)
            decc_dpar = self.prtl_der("ecc", par)
            dsDelay_decc = (
                -2
                * TM2
                / logNum
                * (-cE - self.SINI * (-e * cOmega * sE / np.sqrt(1 - e**2) - sOmega))
            )
            dE_dpar = self.prtl_der("E", par)
            dsDelay_dE = (
                -2
                * TM2
                / logNum
                * (
                    e * sE
                    - self.SINI * (np.sqrt(1 - e**2) * cE * cOmega - sE * sOmega)
                )
            )
            domega_dpar = self.prtl_der("omega", par)
            dsDelay_domega = (
                2
                * TM2
                / logNum
                * self.SINI
                * ((cE - e) * cOmega - np.sqrt(1 - e**2) * sE * sOmega)
            )
            dSINI_dpar = self.prtl_der("SINI", par)
            dsDelay_dSINI = (
                -2
                * TM2
                / logNum
                * (-((1 - e**2) ** 0.5) * cOmega * sE - (cE - e) * sOmega)
            )
            return (
                dTM2_dpar * dsDelay_dTM2
                + decc_dpar * dsDelay_decc
                + dE_dpar * dsDelay_dE
                + domega_dpar * dsDelay_domega
                + dSINI_dpar * dsDelay_dSINI
            )

    #################################################
    def delayE(self):
        """Binary Einstein delay

        T. Damour and N. Deruelle (1986) equation [25]
        """
<<<<<<< HEAD
        sinE = np.sin(self.E())
        return self.GAMMA * sinE

    def d_delayE_d_par(self, par):
        """Derivative.

        Computes::

           eDelay = gamma*sin[E]
           deDelay_dPar = deDelay/dgamma*dgamma/dPar +
                          deDelay/dE*dE/dPar
        """
        cE = np.cos(self.E())
        sE = np.sin(self.E())
        return sE * self.prtl_der("GAMMA", par) + self.GAMMA * cE * self.prtl_der(
            "E", par
        )

    #################################################
=======

        return self.GAMMA * np.sin(self.E())
>>>>>>> f9fc4d5e

    def delayA(self):
        """Binary Aberration delay

        T. Damour and N. Deruelle (1986) equation [27]
        """
        omgPlusAe = self.omega() + self.nu()
        et = self.ecc()
        sinOmg = np.sin(self.omega())
        cosOmg = np.cos(self.omega())

        return self.A0 * (np.sin(omgPlusAe) + et * sinOmg) + self.B0 * (
            np.cos(omgPlusAe) + et * cosOmg
        )

    def d_delayA_d_par(self, par):
        """Derivative.

        Computes::

           aDelay = A0*(sin(omega+E)+e*sin(omega))+B0*(cos(omega+E)+e*cos(omega))
           daDelay/dpar = daDelay/dA0*dA0/dPar+     (1)
                          daDelay/dB0*dB0/dPar+     (2)
                          daDelay/domega*domega/dPar+    (3)
                          daDelay/dnu*dnu/dPar+        (4)
                          daDelay/decc*decc/dPar        (5)
        """
        e = self.ecc()
        sOmega = np.sin(self.omega())
        cOmega = np.cos(self.omega())
        snu = np.sin(self.nu())
        cnu = np.cos(self.nu())
        A0 = self.A0
        B0 = self.B0
        omgPlusAe = self.omega() + self.nu()
        if par == "A0":
            return e * sOmega + np.sin(omgPlusAe)
        elif par == "B0":
            return e * cOmega + np.cos(omgPlusAe)
        else:
            domega_dpar = self.prtl_der("omega", par)
            daDelay_domega = A0 * (np.cos(omgPlusAe) + e * cOmega) - B0 * (
                np.sin(omgPlusAe) + e * sOmega
            )

            dnu_dpar = self.prtl_der("nu", par)
            daDelay_dnu = A0 * np.cos(omgPlusAe) - B0 * np.sin(omgPlusAe)

            decc_dpar = self.prtl_der("ecc", par)
            daDelay_decc = A0 * sOmega + B0 * cOmega

            return (
                domega_dpar * daDelay_domega
                + dnu_dpar * daDelay_dnu
                + decc_dpar * daDelay_decc
            )

    #################################################

    def DDdelay(self):
        """Full DD model delay"""
        return self.delayInverse() + self.delayS() + self.delayA()

    def d_DDdelay_d_par(self, par):
        """Full DD model delay derivative"""
        with u.set_enabled_equivalencies(u.dimensionless_angles()):
            return (
                self.d_delayI_d_par(par)
                + self.d_delayS_d_par(par)
                + self.d_delayA_d_par(par)
            )<|MERGE_RESOLUTION|>--- conflicted
+++ resolved
@@ -162,11 +162,7 @@
         return self.ecc() * (1 + self.DR)
 
     def d_er_d_DR(self):
-<<<<<<< HEAD
-        return np.longdouble(np.ones(len(self.tt0))) * u.Unit("") * self.ecc()
-=======
         return np.longdouble(np.ones(len(self.tt0))) * self.ecc()
->>>>>>> f9fc4d5e
 
     def d_er_d_par(self, par):
         if par not in self.binary_params:
@@ -190,11 +186,7 @@
         return self.ecc() * (1 + self.DTH)
 
     def d_eTheta_d_DTH(self):
-<<<<<<< HEAD
-        return np.longdouble(np.ones(len(self.tt0))) * u.Unit("") * self.ecc()
-=======
         return np.longdouble(np.ones(len(self.tt0))) * self.ecc()
->>>>>>> f9fc4d5e
 
     def d_eTheta_d_par(self, par):
         if par not in self.binary_params:
@@ -428,10 +420,12 @@
         return self.a1() / c.c * (-eTheta) / np.sqrt(1 - eTheta**2) * cosOmg
 
     ##################################################
-<<<<<<< HEAD
+
     def delayR(self):
         """Roemer delay defined in T. Damour and N. Deruelle (1986)
-        Computes::
+
+        Computes::
+
             delayR = alpha*(cos(E)-er) + beta*sin(E)
         """
         er = self.er()
@@ -441,30 +435,6 @@
 
     ##################################################
     def Dre(self):
-        """Dre defined in T. Damour and N. Deruelle(1986)equation [48]
-=======
-
-    def delayR(self):
-        """Roemer delay defined in T. Damour and N. Deruelle (1986)
->>>>>>> f9fc4d5e
-
-        Computes::
-
-            delayR = alpha*(cos(E)-er) + beta*sin(E)
-        """
-<<<<<<< HEAD
-        # er = self.er()
-        # sinE = np.sin(self.E())
-        # cosE = np.cos(self.E())
-        # return self.alpha() * (cosE - er) + (self.beta() + self.GAMMA) * sinE
-=======
-        er = self.er()
-        sinE = np.sin(self.E())
-        cosE = np.cos(self.E())
-        return self.alpha() * (cosE - er) + self.beta() * sinE
-
-    ##################################################
-    def Dre(self):
         """Dre defined in T. Damour and N. Deruelle (1986) equation [48]
 
         Computes::
@@ -474,7 +444,6 @@
             Dre = delayR + delayE
         """
 
->>>>>>> f9fc4d5e
         return self.delayR() + self.delayE()
 
     def d_Dre_d_par(self, par):
@@ -823,30 +792,8 @@
 
         T. Damour and N. Deruelle (1986) equation [25]
         """
-<<<<<<< HEAD
-        sinE = np.sin(self.E())
-        return self.GAMMA * sinE
-
-    def d_delayE_d_par(self, par):
-        """Derivative.
-
-        Computes::
-
-           eDelay = gamma*sin[E]
-           deDelay_dPar = deDelay/dgamma*dgamma/dPar +
-                          deDelay/dE*dE/dPar
-        """
-        cE = np.cos(self.E())
-        sE = np.sin(self.E())
-        return sE * self.prtl_der("GAMMA", par) + self.GAMMA * cE * self.prtl_der(
-            "E", par
-        )
-
-    #################################################
-=======
 
         return self.GAMMA * np.sin(self.E())
->>>>>>> f9fc4d5e
 
     def delayA(self):
         """Binary Aberration delay
