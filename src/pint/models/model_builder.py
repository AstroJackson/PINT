--- conflicted
+++ resolved
@@ -1056,11 +1056,8 @@
     """
     binary = parfile_dict.get("BINARY", None)
     binary = binary[0] if binary else binary
-<<<<<<< HEAD
+
     log.debug("Requested to convert binary model for BINARY model: {binary}")
-=======
-    log.debug(f"Requested to convert binary model for BINARY model: {binary}")
->>>>>>> b0fcc446
 
     if binary:
         if not force_binary_model:
@@ -1071,11 +1068,7 @@
 
             if not binary_model_guesses:
                 error_message = "Unable to determine binary model for this par file"
-<<<<<<< HEAD
                 log_message = "Unable to determine the binary model based on the model parameters in the par file."
-=======
-                log_message = "Unable to determine the binary model basedon the model parameters in the par file."
->>>>>>> b0fcc446
 
                 log.error(log_message)
                 raise UnknownBinaryModel(error_message)
