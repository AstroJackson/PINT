--- conflicted
+++ resolved
@@ -12,9 +12,6 @@
 ### Added
 ### Fixed
 - Fixed RTD by specifying theme explicitly.
-<<<<<<< HEAD
 - `.value()` now works for pairParameters
-=======
 - Setting `model.PARAM1 = model.PARAM2` no longer overrides the name of `PARAM1`
->>>>>>> 7943e1ad
 ### Removed