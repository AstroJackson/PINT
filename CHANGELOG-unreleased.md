# Changelog
All notable changes to this project will be documented in this file.

The format is based on [Keep a Changelog](https://keepachangelog.com/en/1.0.0/),
and this project, at least loosely, adheres to [Semantic Versioning](https://semver.org/spec/v2.0.0.html).

This file contains the unreleased changes to the codebase. See CHANGELOG.md for
the released changes.

## Unreleased
### Changed
- Moved the events -> TOAs and photon weights code into the function `load_events_weights` within `event_optimize`.
- Updated the `maxMJD` argument in `event_optimize` to default to the current mjd
<<<<<<< HEAD
- `maskParameter.__repr__()` output now includes the frozen attribute.
=======
- Changed default value of `FDJUMPLOG` to `Y`
- Bumped `black` version to 24.x
>>>>>>> 840cf96d
### Added
- Type hints in `pint.derived_quantities`, `pint.modelutils`, `pint.binaryconvert`, `pint.config`, 
`pint.erfautils`, `pint.fits_utils`, `pint.logging` and `pint.residuals`
- Doing `model.par = something` will try to assign to `par.quantity` or `par.value` but will give warning
- `PLChromNoise` component to model chromatic red noise with a power law spectrum
### Fixed
- Explicit type conversion in `woodbury_dot()` function
- Documentation: Fixed empty descriptions in the timing model components table
- BIC implementation
- `event_optimize`: Fixed a bug that was causing the results.txt file to be written without the median values. 
### Removed
- Removed the argument `--usepickle` in `event_optimize` as the `load_events_weights` function checks the events file type to see if the 
file is a pickle file.
- Removed obsolete code, such as manually tracking the progress of the MCMC run within `event_optimize`<|MERGE_RESOLUTION|>--- conflicted
+++ resolved
@@ -11,12 +11,9 @@
 ### Changed
 - Moved the events -> TOAs and photon weights code into the function `load_events_weights` within `event_optimize`.
 - Updated the `maxMJD` argument in `event_optimize` to default to the current mjd
-<<<<<<< HEAD
 - `maskParameter.__repr__()` output now includes the frozen attribute.
-=======
 - Changed default value of `FDJUMPLOG` to `Y`
 - Bumped `black` version to 24.x
->>>>>>> 840cf96d
 ### Added
 - Type hints in `pint.derived_quantities`, `pint.modelutils`, `pint.binaryconvert`, `pint.config`, 
 `pint.erfautils`, `pint.fits_utils`, `pint.logging` and `pint.residuals`
