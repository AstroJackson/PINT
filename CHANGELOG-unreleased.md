# Changelog
All notable changes to this project will be documented in this file.

The format is based on [Keep a Changelog](https://keepachangelog.com/en/1.0.0/),
and this project, at least loosely, adheres to [Semantic Versioning](https://semver.org/spec/v2.0.0.html).

This file contains the unreleased changes to the codebase. See CHANGELOG.md for
the released changes.

## Unreleased
### Changed
### Added
<<<<<<< HEAD
- CHI2, CHI2R, TRES, DMRES now in postfit par files
- Added `WaveX` model as a `DelayComponent` with Fourier amplitudes as fitted parameters
- `Parameter.as_latex` method for latex representation of a parameter.
- `pint.output.publish` module and `pintpublish` script for generating publication (LaTeX) output.
- Added radial velocity methods for binary models
- Support for wideband data in `pint.bayesian` (no correlated noise).
- Added `DMWaveX` model (Fourier representation of DM noise)
- Piecewise orbital model (`BinaryBTPiecewise`)
- `TimingModel.fittable_params` property
- Simulate correlated noise using `pint.simulation` (also available via the `zima` script)
- `pintk` will recognize when timfile and parfile inputs are switched and swap them
- `pintk` can plot against solar elongation
- Optionally return the the log normalization factor of the likelihood function from the `Residuals.calc_chi2()` method.
- `DownhilWLSFitter` can now estimate white noise parameters and their uncertainties.
- `Residuals.lnlikelihood()` method
- `pint.utils.akaike_information_criterion()` function
- `TimingModel.d_toasigma_d_param` method to compute derivatives of scaled TOA uncertainties w.r.t. white noise parameters.
- `TimingModel.toasigma_derivs` property to get all derivatives functions of scaled TOA uncertainties.
- `ScaleToaError.register_toasigma_deriv_funcs` method to populate derivatives of scaled TOA uncertainties.
- `ScaleToaError.d_toasigma_d_EFAC` and `ScaleToaError.d_toasigma_d_EQUAD` methods.
- Separate `.fullname` for all observatories
- `Residuals.calc_whitened_resids()` method
- Plot wideband DM measurements, wideband DM residuals, and wideband DM errors in `pintk`. (Disabled for narrowband data.)
- Optionally generate multi-frequency TOAs in an epoch using `make_fake_toas_uniform` and `make_fake_toas_fromMJDs`
- Documentation: Example notebook for simulations and flag usage
- Documentation: Example notebook for simulations
- `pint.models.chromatic_model.Chromatic` as the base class for variable-index chromatic delays.
- `pint.models.chromatic_model.ChromaticCM` for a Taylor series representation of the variable-index chromatic delay.
=======
- Added numdifftools to setup.cfg to match requirements.txt
- Documentation: Added `convert_parfile` to list of command-line tools in RTD
>>>>>>> c406161c
### Fixed
- `MCMC_walkthrough` notebook now runs
- Fixed runtime data README 
### Removed<|MERGE_RESOLUTION|>--- conflicted
+++ resolved
@@ -10,39 +10,10 @@
 ## Unreleased
 ### Changed
 ### Added
-<<<<<<< HEAD
-- CHI2, CHI2R, TRES, DMRES now in postfit par files
-- Added `WaveX` model as a `DelayComponent` with Fourier amplitudes as fitted parameters
-- `Parameter.as_latex` method for latex representation of a parameter.
-- `pint.output.publish` module and `pintpublish` script for generating publication (LaTeX) output.
-- Added radial velocity methods for binary models
-- Support for wideband data in `pint.bayesian` (no correlated noise).
-- Added `DMWaveX` model (Fourier representation of DM noise)
-- Piecewise orbital model (`BinaryBTPiecewise`)
-- `TimingModel.fittable_params` property
-- Simulate correlated noise using `pint.simulation` (also available via the `zima` script)
-- `pintk` will recognize when timfile and parfile inputs are switched and swap them
-- `pintk` can plot against solar elongation
-- Optionally return the the log normalization factor of the likelihood function from the `Residuals.calc_chi2()` method.
-- `DownhilWLSFitter` can now estimate white noise parameters and their uncertainties.
-- `Residuals.lnlikelihood()` method
-- `pint.utils.akaike_information_criterion()` function
-- `TimingModel.d_toasigma_d_param` method to compute derivatives of scaled TOA uncertainties w.r.t. white noise parameters.
-- `TimingModel.toasigma_derivs` property to get all derivatives functions of scaled TOA uncertainties.
-- `ScaleToaError.register_toasigma_deriv_funcs` method to populate derivatives of scaled TOA uncertainties.
-- `ScaleToaError.d_toasigma_d_EFAC` and `ScaleToaError.d_toasigma_d_EQUAD` methods.
-- Separate `.fullname` for all observatories
-- `Residuals.calc_whitened_resids()` method
-- Plot wideband DM measurements, wideband DM residuals, and wideband DM errors in `pintk`. (Disabled for narrowband data.)
-- Optionally generate multi-frequency TOAs in an epoch using `make_fake_toas_uniform` and `make_fake_toas_fromMJDs`
-- Documentation: Example notebook for simulations and flag usage
-- Documentation: Example notebook for simulations
+- Added numdifftools to setup.cfg to match requirements.txt
+- Documentation: Added `convert_parfile` to list of command-line tools in RTD
 - `pint.models.chromatic_model.Chromatic` as the base class for variable-index chromatic delays.
 - `pint.models.chromatic_model.ChromaticCM` for a Taylor series representation of the variable-index chromatic delay.
-=======
-- Added numdifftools to setup.cfg to match requirements.txt
-- Documentation: Added `convert_parfile` to list of command-line tools in RTD
->>>>>>> c406161c
 ### Fixed
 - `MCMC_walkthrough` notebook now runs
 - Fixed runtime data README 
