# Changelog
All notable changes to this project will be documented in this file.

The format is based on [Keep a Changelog](https://keepachangelog.com/en/1.0.0/),
and this project, at least loosely, adheres to [Semantic Versioning](https://semver.org/spec/v2.0.0.html).

This file contains the unreleased changes to the codebase. See CHANGELOG.md for
the released changes.

## Unreleased
### Changed
- `WAVE` parameters can be added to a `Wave` model with `add_wave_component()` in `wave.py` 
- Moved design matrix normalization code from `pint.fitter` to the new `pint.utils.normalize_designmatrix()` function.
- Made `Residuals` independent of `GLSFitter` (GLS chi2 is now computed using the new function `Residuals._calc_gls_chi2()`).
### Added
- Added WaveX model as DelayComponent with wave amplitudes as fitted parameters
<<<<<<< HEAD
- Support for wideband data in `pint.bayesian` (no correlated noise).
=======
- Added radial velocity methods for binary models
>>>>>>> 5b2c9113
### Fixed
- Wave model `validate()` can correctly use PEPOCH to assign WAVEEPOCH parameter
- Fixed RTD by specifying theme explicitly.
- `.value()` now works for pairParameters
- Setting `model.PARAM1 = model.PARAM2` no longer overrides the name of `PARAM1`
- Fixed an incorrect docstring in `pbprime()` functions. 
- Fix ICRS -> ECL conversion when parameter uncertainties are not set.
- `get_TOAs` raises an exception upon finding mixed narrowband and wideband TOAs in a tim file. `TOAs.is_wideband` returns True only if *ALL* TOAs have the -pp_dm flag.
### Removed<|MERGE_RESOLUTION|>--- conflicted
+++ resolved
@@ -14,11 +14,8 @@
 - Made `Residuals` independent of `GLSFitter` (GLS chi2 is now computed using the new function `Residuals._calc_gls_chi2()`).
 ### Added
 - Added WaveX model as DelayComponent with wave amplitudes as fitted parameters
-<<<<<<< HEAD
+- Added radial velocity methods for binary models
 - Support for wideband data in `pint.bayesian` (no correlated noise).
-=======
-- Added radial velocity methods for binary models
->>>>>>> 5b2c9113
 ### Fixed
 - Wave model `validate()` can correctly use PEPOCH to assign WAVEEPOCH parameter
 - Fixed RTD by specifying theme explicitly.
