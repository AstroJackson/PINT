# Changelog
All notable changes to this project will be documented in this file.

The format is based on [Keep a Changelog](https://keepachangelog.com/en/1.0.0/),
and this project, at least loosely, adheres to [Semantic Versioning](https://semver.org/spec/v2.0.0.html).

This file contains the unreleased changes to the codebase. See CHANGELOG.md for
the released changes.

## Unreleased
### Changed
### Added
### Fixed
<<<<<<< HEAD
- Deleting JUMP1 from flag tables will not prevent fitting
- Simulating TOAs from tim file when PLANET_SHAPIRO is true now works
- Docstrings for `get_toas()` and `get_model_and_toas()`
- Set `DelayComponent_list` and `NoiseComponent_list` to empty list if such components are absent
- Fix invalid access of `PLANET_SHAPIRO` in models without `Astrometry`
- Setting `model.PARAM1 = model.PARAM2` no longer overrides the name of `PARAM1`
=======
- Fixed RTD by specifying theme explicitly.
>>>>>>> e73a86a9
### Removed<|MERGE_RESOLUTION|>--- conflicted
+++ resolved
@@ -11,14 +11,5 @@
 ### Changed
 ### Added
 ### Fixed
-<<<<<<< HEAD
-- Deleting JUMP1 from flag tables will not prevent fitting
-- Simulating TOAs from tim file when PLANET_SHAPIRO is true now works
-- Docstrings for `get_toas()` and `get_model_and_toas()`
-- Set `DelayComponent_list` and `NoiseComponent_list` to empty list if such components are absent
-- Fix invalid access of `PLANET_SHAPIRO` in models without `Astrometry`
-- Setting `model.PARAM1 = model.PARAM2` no longer overrides the name of `PARAM1`
-=======
 - Fixed RTD by specifying theme explicitly.
->>>>>>> e73a86a9
 ### Removed