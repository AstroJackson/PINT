# Changelog
All notable changes to this project will be documented in this file.

The format is based on [Keep a Changelog](https://keepachangelog.com/en/1.0.0/),
and this project, at least loosely, adheres to [Semantic Versioning](https://semver.org/spec/v2.0.0.html).

This file contains the unreleased changes to the codebase. See CHANGELOG.md for
the released changes.

## Unreleased
### Changed
- `WAVE` parameters can be added to a `Wave` model with `add_wave_component()` in `wave.py` 
- Moved design matrix normalization code from `pint.fitter` to the new `pint.utils.normalize_designmatrix()` function.
- Made `Residuals` independent of `GLSFitter` (GLS chi2 is now computed using the new function `Residuals._calc_gls_chi2()`).
- `ssb_to_psb_ICRS` implementation is now a lot faster (uses erfa functions directly)
- `ssb_to_psb_ECL` implementation within `AstrometryEcliptic` model is now a lot faster (uses erfa functions directly)
- Upgraded versioneer for compatibility with Python 3.12
- Creation of `Fitter` objects will fail if there are free unfittable parameters in the timing model.
- Only fittable parameters will be listed as check boxes in the `plk` interface.
- Update CI tests for Python 3.12
### Added
- CHI2, CHI2R, TRES, DMRES now in postfit par files
- Added `WaveX` model as a `DelayComponent` with Fourier amplitudes as fitted parameters
- `Parameter.as_latex` method for latex representation of a parameter.
- `pint.output.publish` module and `pintpublish` script for generating publication (LaTeX) output.
- Added radial velocity methods for binary models
- Support for wideband data in `pint.bayesian` (no correlated noise).
- Added `DMWaveX` model (Fourier representation of DM noise)
- Piecewise orbital model (`BinaryBTPiecewise`)
- `TimingModel.fittable_params` property
- Simulate correlated noise using `pint.simulation` (also available via the `zima` script)
- Optionally return the the log normalization factor of the likelihood function from the `Residuals.calc_chi2()` method.
- `DownhilWLSFitter` can now estimate white noise parameters and their uncertainties.
- `Residuals.lnlikelihood()` method
- `pint.utils.akaike_information_criterion()` function
- `TimingModel.d_toasigma_d_param` method to compute derivatives of scaled TOA uncertainties w.r.t. white noise parameters.
- `TimingModel.toasigma_derivs` property to get all derivatives functions of scaled TOA uncertainties.
- `ScaleToaError.register_toasigma_deriv_funcs` method to populate derivatives of scaled TOA uncertainties.
- `ScaleToaError.d_toasigma_d_EFAC` and `ScaleToaError.d_toasigma_d_EQUAD` methods.
### Fixed
- Wave model `validate()` can correctly use PEPOCH to assign WAVEEPOCH parameter
- Fixed RTD by specifying theme explicitly.
- `.value()` now works for pairParameters
- Setting `model.PARAM1 = model.PARAM2` no longer overrides the name of `PARAM1`
- Fixed an incorrect docstring in `pbprime()` functions. 
- Fix ICRS -> ECL conversion when parameter uncertainties are not set.
- `get_TOAs` raises an exception upon finding mixed narrowband and wideband TOAs in a tim file. `TOAs.is_wideband` returns True only if *ALL* TOAs have the -pp_dm flag.
- `TimingModel.designmatrix()` method will fail with an informative error message if there are free unfittable parameters in the timing model.
<<<<<<< HEAD
- Robust access of EPHEM and PLANET_SHAPIRO in `make_fake_toas_fromtim`
=======
- `make_fake_toas_uniform` and `make_fake_toas_fromMJDs` respects units of errors
>>>>>>> 41868ade
### Removed<|MERGE_RESOLUTION|>--- conflicted
+++ resolved
@@ -46,9 +46,6 @@
 - Fix ICRS -> ECL conversion when parameter uncertainties are not set.
 - `get_TOAs` raises an exception upon finding mixed narrowband and wideband TOAs in a tim file. `TOAs.is_wideband` returns True only if *ALL* TOAs have the -pp_dm flag.
 - `TimingModel.designmatrix()` method will fail with an informative error message if there are free unfittable parameters in the timing model.
-<<<<<<< HEAD
+- `make_fake_toas_uniform` and `make_fake_toas_fromMJDs` respects units of errors
 - Robust access of EPHEM and PLANET_SHAPIRO in `make_fake_toas_fromtim`
-=======
-- `make_fake_toas_uniform` and `make_fake_toas_fromMJDs` respects units of errors
->>>>>>> 41868ade
 ### Removed