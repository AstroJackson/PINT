# Changelog
All notable changes to this project will be documented in this file.

The format is based on [Keep a Changelog](https://keepachangelog.com/en/1.0.0/),
and this project, at least loosely, adheres to [Semantic Versioning](https://semver.org/spec/v2.0.0.html).

This file contains the unreleased changes to the codebase. See CHANGELOG.md for
the released changes.

## Unreleased
### Changed
- `WAVE` parameters can be added to a `Wave` model with `add_wave_component()` in `wave.py` 
- Moved design matrix normalization code from `pint.fitter` to the new `pint.utils.normalize_designmatrix()` function.
- Made `Residuals` independent of `GLSFitter` (GLS chi2 is now computed using the new function `Residuals._calc_gls_chi2()`).
- `ssb_to_psb_ICRS` implementation is now a lot faster (uses erfa functions directly)
- `ssb_to_psb_ECL` implementation within `AstrometryEcliptic` model is now a lot faster (uses erfa functions directly)
- Upgraded versioneer for compatibility with Python 3.12
- Creation of `Fitter` objects will fail if there are free unfittable parameters in the timing model.
- Only fittable parameters will be listed as check boxes in the `plk` interface.
- Update CI tests for Python 3.12
### Added
- CHI2, CHI2R, TRES, DMRES now in postfit par files
- Added `WaveX` model as a `DelayComponent` with Fourier amplitudes as fitted parameters
- `Parameter.as_latex` method for latex representation of a parameter.
- `pint.output.publish` module and `pintpublish` script for generating publication (LaTeX) output.
- Added radial velocity methods for binary models
- Support for wideband data in `pint.bayesian` (no correlated noise).
- Added `DMWaveX` model (Fourier representation of DM noise)
- Piecewise orbital model (`BinaryBTPiecewise`)
- `TimingModel.fittable_params` property
- Simulate correlated noise using `pint.simulation` (also available via the `zima` script)
<<<<<<< HEAD
- `pintk` will recognize when timfile and parfile inputs are switched and swap them
=======
- `pintk` can plot against solar elongation
>>>>>>> a35fdfbd
- Optionally return the the log normalization factor of the likelihood function from the `Residuals.calc_chi2()` method.
- `DownhilWLSFitter` can now estimate white noise parameters and their uncertainties.
- `Residuals.lnlikelihood()` method
- `pint.utils.akaike_information_criterion()` function
- `TimingModel.d_toasigma_d_param` method to compute derivatives of scaled TOA uncertainties w.r.t. white noise parameters.
- `TimingModel.toasigma_derivs` property to get all derivatives functions of scaled TOA uncertainties.
- `ScaleToaError.register_toasigma_deriv_funcs` method to populate derivatives of scaled TOA uncertainties.
- `ScaleToaError.d_toasigma_d_EFAC` and `ScaleToaError.d_toasigma_d_EQUAD` methods.
### Fixed
- Wave model `validate()` can correctly use PEPOCH to assign WAVEEPOCH parameter
- Fixed RTD by specifying theme explicitly.
- `.value()` now works for pairParameters
- Setting `model.PARAM1 = model.PARAM2` no longer overrides the name of `PARAM1`
- Fixed an incorrect docstring in `pbprime()` functions. 
- Fix ICRS -> ECL conversion when parameter uncertainties are not set.
- `get_TOAs` raises an exception upon finding mixed narrowband and wideband TOAs in a tim file. `TOAs.is_wideband` returns True only if *ALL* TOAs have the -pp_dm flag.
- `TimingModel.designmatrix()` method will fail with an informative error message if there are free unfittable parameters in the timing model.
- `make_fake_toas_uniform` and `make_fake_toas_fromMJDs` respects units of errors
- Robust access of EPHEM and PLANET_SHAPIRO in `make_fake_toas_fromtim`
### Removed<|MERGE_RESOLUTION|>--- conflicted
+++ resolved
@@ -29,11 +29,8 @@
 - Piecewise orbital model (`BinaryBTPiecewise`)
 - `TimingModel.fittable_params` property
 - Simulate correlated noise using `pint.simulation` (also available via the `zima` script)
-<<<<<<< HEAD
 - `pintk` will recognize when timfile and parfile inputs are switched and swap them
-=======
 - `pintk` can plot against solar elongation
->>>>>>> a35fdfbd
 - Optionally return the the log normalization factor of the likelihood function from the `Residuals.calc_chi2()` method.
 - `DownhilWLSFitter` can now estimate white noise parameters and their uncertainties.
 - `Residuals.lnlikelihood()` method
