--- conflicted
+++ resolved
@@ -21,17 +21,14 @@
 - Support for wideband data in `pint.bayesian` (no correlated noise).
 - Added `DMWaveX` model (Fourier representation of DM noise)
 - Piecewise orbital model (`BinaryBTPiecewise`)
-<<<<<<< HEAD
 - Optionally return the the log normalization factor of the likelihood function from the `Residuals.calc_chi2()` method.
 - `DownhilWLSFitter` can now estimate white noise parameters and their uncertainties.
 - `Residuals.lnlikelihood()` method
 - `pint.utils.akaike_information_criterion()` function
-=======
 - `TimingModel.d_toasigma_d_param` method to compute derivatives of scaled TOA uncertainties w.r.t. white noise parameters.
 - `TimingModel.toasigma_derivs` property to get all derivatives functions of scaled TOA uncertainties.
 - `ScaleToaError.register_toasigma_deriv_funcs` method to populate derivatives of scaled TOA uncertainties.
 - `ScaleToaError.d_toasigma_d_EFAC` and `ScaleToaError.d_toasigma_d_EQUAD` methods.
->>>>>>> 2dd7c3d8
 ### Fixed
 - Wave model `validate()` can correctly use PEPOCH to assign WAVEEPOCH parameter
 - Fixed RTD by specifying theme explicitly.
