--- conflicted
+++ resolved
@@ -18,11 +18,8 @@
 - `pint.print_info()` function for bug reporting
 ### Fixed
 - Deleting JUMP1 from flag tables will not prevent fitting
-<<<<<<< HEAD
 - Simulating TOAs from tim file when PLANET_SHAPIRO is true now works
-=======
 - Docstrings for `get_toas()` and `get_model_and_toas()`
 - Set `DelayComponent_list` and `NoiseComponent_list` to empty list if such components are absent
 - Fix invalid access of `PLANET_SHAPIRO` in models without `Astrometry`
->>>>>>> 447cc061
 ### Removed