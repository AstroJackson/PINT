--- conflicted
+++ resolved
@@ -9,12 +9,9 @@
 
 ## Unreleased
 ### Changed
-<<<<<<< HEAD
 - WAVE parameters can be added to a Wave model with `add_wave_component()` in wave.py 
-=======
 - Moved design matrix normalization code from `pint.fitter` to the new `pint.utils.normalize_designmatrix()` function.
 - Made `Residuals` independent of `GLSFitter` (GLS chi2 is now computed using the new function `Residuals._calc_gls_chi2()`).
->>>>>>> 3a2910fd
 ### Added
 - Added WaveX model as DelayComponent with wave amplitudes as fitted parameters
 ### Fixed
