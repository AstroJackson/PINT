--- conflicted
+++ resolved
@@ -16,11 +16,8 @@
 - `funcParameter`s are no longer listed in the `pintk` interface.
 ### Added
 - `bayesian_information_criterion()` function 
-<<<<<<< HEAD
 - `pintk` now reads and automatically converts TCB par files and par files with `BINARY T2`.
-=======
 - test for `pint.utils.split_swx()` 
->>>>>>> 0e607ed3
 ### Fixed
 - `pint.utils.split_swx()` to use updated `SolarWindDispersionX()` parameter naming convention 
 ### Removed