--- conflicted
+++ resolved
@@ -45,10 +45,7 @@
 - Moved the test in `test_pmtransform_units.py` into a function.
 - Fixed bug in residual calculation when adding or removing phase wraps
 - Fix #1766 by correcting logic and more clearly naming argument (clkcorr->undo_clkcorr)
-<<<<<<< HEAD
 - `make_fake_toas_fromtim` now handles BIPM corrections and wideband DMs correctly. 
-=======
 - Fix removal of top-level parameter
->>>>>>> c28fc87e
 - Minimal fixes to allow usage of numpy 2.0
 ### Removed