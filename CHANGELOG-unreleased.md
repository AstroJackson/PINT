# Changelog
All notable changes to this project will be documented in this file.

The format is based on [Keep a Changelog](https://keepachangelog.com/en/1.0.0/),
and this project, at least loosely, adheres to [Semantic Versioning](https://semver.org/spec/v2.0.0.html).

This file contains the unreleased changes to the codebase. See CHANGELOG.md for
the released changes.

## Unreleased
### Changed
- Avoided unnecessary creation of `SkyCoord` objects in `AstrometryEquatorial` and `AstrometryEcliptic`.
- Avoided unnecessary `TOAs` table slices in `SolarSystemShapiro`
- Allow "CLK UNCORR" in par files (indicates no GPS or BIPM corrections). 
- Better documentation for `akaike_information_criterion()`
- Type hinting for most of the `pint.utils` module
- `funcParameter`s are no longer listed in the `pintk` interface.
- Updated location of CCERA
### Added
- `bayesian_information_criterion()` function 
- `dmx_setup` function
- `funcParameter`s are no longer listed in the `pintk` interface.
- `pintk` now reads and automatically converts TCB par files and par files with `BINARY T2`.
- Test for `pint.utils.split_swx()`
- Custom type definitions for type hints
<<<<<<< HEAD
- Type hints in `pint.toa` and `get_model()` & `get_model_and_toas()` functions
### Fixed
- `pint.utils.split_swx()` to use updated `SolarWindDispersionX()` parameter naming convention 
- Fix #1759 by changing order of comparison
- Moved the test in `test_pmtransform_units.py` into a function.
=======
- Added `citation.cff`
### Fixed
- `pint.utils.split_swx()` to use updated `SolarWindDispersionX()` parameter naming convention 
- Fix #1759 by changing order of comparison
- Fixed bug in residual calculation when adding or removing phase wraps
>>>>>>> 56dbd300
### Removed<|MERGE_RESOLUTION|>--- conflicted
+++ resolved
@@ -23,17 +23,11 @@
 - `pintk` now reads and automatically converts TCB par files and par files with `BINARY T2`.
 - Test for `pint.utils.split_swx()`
 - Custom type definitions for type hints
-<<<<<<< HEAD
+- Added `citation.cff`
 - Type hints in `pint.toa` and `get_model()` & `get_model_and_toas()` functions
 ### Fixed
 - `pint.utils.split_swx()` to use updated `SolarWindDispersionX()` parameter naming convention 
 - Fix #1759 by changing order of comparison
 - Moved the test in `test_pmtransform_units.py` into a function.
-=======
-- Added `citation.cff`
-### Fixed
-- `pint.utils.split_swx()` to use updated `SolarWindDispersionX()` parameter naming convention 
-- Fix #1759 by changing order of comparison
 - Fixed bug in residual calculation when adding or removing phase wraps
->>>>>>> 56dbd300
 ### Removed