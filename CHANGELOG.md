# Changelog
All notable changes to this project will be documented in this file.

The format is based on [Keep a Changelog](https://keepachangelog.com/en/1.0.0/),
and this project, at least loosely, adheres to [Semantic Versioning](https://semver.org/spec/v2.0.0.html).

## Unreleased
### Changed
- Changed minimum supported version of `scipy` to 1.4.1
- Moved `DMconst` from `pint.models.dispersion_model` to `pint` to avoid circular imports
- Removed references to `astropy._erfa` (removed since `astropy` 4.2)
- Refactor `Dre` method, fix expressions for Einstein delay and post-Keplerian parameters in DD model
- Updated contributor list (AUTHORS.rst)
- Emit an informative warning for "MODE" statement in TOA file; Ignore "MODE 1" silently
- Version of `sphinx-rtd-theme` updated in `requirements_dev.txt` 
- Updated `black` version to 23.x
<<<<<<< HEAD
- More rigorous validation of timing model components
=======
- Older event loading functions now use newer functions to create TOAs and then convert to list of TOA objects
>>>>>>> 6e6eb56d
### Added
- Documentation: Explanation for DM
- Methods to compute dispersion slope and to convert DM using the CODATA value of DMconst
- `TimingModel.total_dispersion_slope` method
- Explicit discussion of DT92 convention to DDK model
- HESS and ORT telescopes to the list of known observatories
- Documentation: making TOAs from array of times added to HowTo
- Method to make TOAs from an array of times
- Clock correction for LEAP
- Wideband TOA simulation feature in `pint.simulation` and `zima`
- ELL1k timing model
- Test for `MCMCFitter`
- Added multiprocessing capability to `event_optimize`
- Can merge TOAs using '+' operator; in-place merge using '+=' operator
- `funcParameters` defined as functions operating on other parameters
- Option to save `emcee` backend chains in `event_optimize`
- Documentation on how to extract a covariance matrix
- DDS and DDGR models
- Second-order corrections included in ELL1
- Module for converting between binary models also included in `convert_parfile`
- Method to get a parameter as a `uncertainties.ufloat` for doing math
- Method to get current binary period and uncertainty at a given time regardless of binary model
- TCB to TDB conversion on read, and conversion script (`tcb2tdb`)
- Functions to get TOAs objects from satellite data (Fermi and otherwise)
- Methods to convert a TOAs object into a list of TOA objects
### Fixed
- Broken notebooks CI test
- BIPM correction for simulated TOAs
- Added try/except to `test_pldmnoise.py`/`test_PLRedNoise_recovery` to avoid exceptions during CI
- Import for `longdouble2str` in `get_tempo_result`
- Plotting orbital phase in `pintk` when FB0 is used instead of PB
- Selection of BIPM for random models
- Added 1 sigma errors to update the postfit parfile errors in `event_optimize`
- Fixed DDS CI testing failures
- Add SolarSystemShapiro to the timing model only if an Astrometry component is present.
### Removed

## [0.9.3] 2022-12-16
### Added
- Method to identify mask parameters with no TOAs and optionally freeze them
### Fixed
- Creating fake TOAs properly handles site clock corrections
- Corrected a precision issue with reading ASCII representations of pulse profiles
- Fixed matplotlib 3.6 import issue in pintk
### Removed
- termios import for solar_wind_dispersion

## [0.9.2] 2022-11-30
### Changed
- Minimum supported versions updated to numpy 1.18.5, matplotlib 3.2.0
- `introduces_correlated_errors` is now a class attribute of `NoiseComponent`s
### Added
- Can ignore pulse_number column on TOA read or write (to help merging)
- Can add in missing columns when merging unless told not to
- Can initialize observatories with lat/lon/altitude
- Can output observatories as JSON
- Can extract single TOAs as length=1 table
- SWM=1 models can be used
- SWX models to fit the solar wind over various intervals
- Added a pintk helper function to delete jumped TOAs/remove existing jumps. Fixed indexing issue for single clicks.
- Added PLDMNoise component which allows modeling of stochastic DM variations as red noise with a power law spectrum
- Added Bayesian interface (Timing model and white noise only)
- Can add multiple DMX values at once
- Can add overlapping DMX ranges
- New tests to improve test coverage
- Documentation: Instructions to checkout development branch
- Clock file for effix
- Added energy dependent templates to the lctemplates utilities and added tests
### Fixed
- global clock files now emit a warning instead of an exception if expired and the download fails
- dmxparse outputs to dmxparse.out if save=True
- Excluded noise parameters from the design matrix.
- Split the computation of correlated noise basis matrix and weights into two functions.
- Fixed bug in combining design matrices
- Fixed bug in dmxparse
- Fixed bug in photonphase with polycos
- Made clock file loading log entries a little friendlier
- Typo fixes in documentation
- Fixed failing HealthCheck in tests/test_precision.py
### Removed
- Removed obsolete `ltinterface` module
- Removed old and WIP functions from `gridutils` module


## [0.9.1] 2022-08-12
### Changed
- No tests now change based on $TEMPO or $TEMPO2
- Ensure Fitters work with ELL1 even on Astropy 4 (bug #1316)
- index.txt is only checked at most once a day
- Moved observatories to JSON file.  Changed way observatories are loaded/overloaded
- Split Jodrell Bank observatory based on backend to get correct clock files
- Clock files can be marked as being valid past the end of the data they contain
- Polycos can be written/read from Path or Stream objects
- Polyco format registration now done once as a class method
- Polyco reading/generation from timing model done as class methods
### Added
- delta_pulse_number column is now saved to -padd flag on TOA write
- command-line utility to compare parfiles
- FD_delay_frequency function to easily access the FD model's excess delay
- scripts now have explicit setting of verbosity and `-q`/`-v` options
### Fixed
- TOA flags are properly deepcopy'd when desired (to deal with [astropy bug](https://github.com/astropy/astropy/issues/13435))

## [0.9.0] 2022-06-24
### Changed
- `model.phase()` now defaults to `abs_phase=True` when TZR* params are in the model
- TOAs no longer need to be grouped by observatory
- removed explicit download of IERS and leap second data (handled now by astropy)
- The default version of TT(BIPM) uses BIPM2021
- ClockFile no longer uses metaclass magic or many subclasses, and have friendly names for use in messages
- `model.setup()` now gets called automatically after removing a parameter as part of `remove_param`
- Cleaned up handling of telescopes with no clock files so they don't emit ERROR messages
### Added
- logging now needs to be setup explicitly
- Color-by-jump mode for pintk
- `pytest-xdist` now allows `pytest -n auto` to use all cores on the machine to run tests in parallel; `make test` now does this.
- Added the ability to write clock files in TEMPO or TEMPO2 format
- Added examples of how to write a par file to tutorials
- Added `TimingModel.write_parfile()`
- Added generator for iterating over like items in an array
- Added iterator to iterate over observatory groups
- Clock files are now searched for in the directory PINT_CLOCK_OVERRIDE
- Clock files are now searched for in the online global repository
- You can export the clock files you are using with `export_all_clock_corrections()`
- You can request that all your clock files be updated and loaded into the cache with `update_clock_files()` 
- The `temp_cache` fixture that runs tests with an empty, scratch Astropy cache
### Fixed
- Selecting of TOAs in `pintk` was broken if some TOAs were deleted (bug #1290)
- INCLUDE lines in tim files are now relative to the location of the tim file (bug #1269)
- jump_flags_to_params now works if some JUMPs are present, never modifies the TOAs, and is idempotent
- jump_params_to_flags is now idempotent and unconditionally sets the -jump flag to a correct state
### Changed
- Required version of python updated to 3.8

## [0.8.8] 2022-05-26
### Added
- Warning when A1DOT parameter used with DDK model
- Added the limits="warn" or limits="error" to get_TOAs to select handling of uncorrected TOAs
- Added functions in pint.observatory to request the status of PINT's available clock corrections
- Added the ability to query clock correction files or observatories for their last corrected MJD
- Added an example showing how to check the status of your clock corrections
### Fixed
- WLS fitters no longer ignore EFAC/EQUAD (bug #1226)
### Changed
- Clock correction files that are entirely missing are handled the same way as TOAs past the end of a clock correction file
- Observatory objects can now note that their clock correction files include a bogus "99999" (or similar) entry at the end
- Clock correction files are now checked for being in order (necessary for PINT's interpolation to function)
- Observatories using TEMPO-format clock files now refer to the clock file (for example time_ao.dat) rather than via time.dat
- Observatories that don't use clock corrections (for example CHIME uses GPS time directly) just use an empty list of clock correction files rather than files containing only zeros
- Updated Jodrell clock corrections to include post-1997
- DDK model will now use ICRS or ECL coordinates depending on what the input model is

## [0.8.6 == 0.8.7] 2022-05-10
### Added
- Added computation of other Kopeikin solutions (`solutions = model.alternative_solutions()`)
- Added computation of extra parameters in gridding
- Added gridding based on tuples of parameters (not just regular mesh)
- Added passing of extra parameters to gridding fitter
- Added option to photonphase to compute phases using polycos
- New `colorize()` function in `pint.utils` which can be used for string and unicode output
- Split out get_derived_params() from get_summary() in fitter.py.  Can be used other places.
- `pintk` can now automatically select the right fitter, and can otherwise specify fitter from the command-line or a dropdown
- automatic fitter selection available with standard API as well
- added tempo(2) par/tim output to `pintk` 
- added icon to `pintk`
### Fixed
- Huge number of bugs and improvements to `pintk`, and some to `pintempo`
- Multiple bug fixes in get_summary()/get_derived_params(), especially for binary calculations
- DMDATA now an integer for tempo/tempo2 parfile output
### Changed
- Changed logging to use `loguru`
- Changed to floating point format and added color for correlation matrix output
- prefix parameters no longer inherit frozen status
- Updated clock files for GBT (`time_gbt.dat`) and GPS to UTC conversion (`gps2utc.clk`) with new entries

## [0.8.5] 2022-02-24
### Added
- Added support for Chandra and Swift event data in photonphase.py
### Fixed
- Attempt to fix documentation build by removing very slow notebooks
- Improved compatibility with TEMPO/Tempo2 parfiles
- Fixed handling of Swift and Chandra FITS files (PR #1157)
- Cleaned up some deprecated usages
### Changed
- Gridding code now allows options to be supplied and other parameters to be returned (PR #1173)

## [0.8.4] 2021-10-06
### Fixed
- 0.8.3 was tagged without an updated CHANGELOG. This fixes that.
- Now ensures T2CMETHOD is IAU2000B if it is set at all; likewise DILATEFREQ and TIMEEPH (PR #970)
- Merging TOAs objects now ensures that their index columns don't overlap (PR #1029)
- change_dmepoch now works even if DMEPOCH is not set (PR #1025)
- Fixed factor of 2 error in d_phase_d_toa() (PR #1129)
- Fixed change_binary_epoch (PR #1120)
### Added
- DownhillWLSFitter, DownhillGLSFitter, WidebandDownhillFitter are new Fitters that are more careful about convergence than the existing ones (PR #975)
- Fitters have a .is_wideband boolean attribute (PR #975)
- TOAs now have a .renumber() method to simplify their index column (PR #1029)
- TOAs objects have a .alias_translation attribute to allow them to output TEMPO-compatible observatory names (PR #1017)
- TimingModel objects now remember which alias their parameters were called when read in and write those out by default; this can be overridden with the .use_aliases() method to ensure PINT-default or TEMPO-compatible names. (PR #1017)
- New function utils.info_string() to return information about the PINT run (user, version, OS, optional comments).  This is run during TOA output to tim file or model output to par file by default, but can be suppressed by setting include_info=False (PR #1069)
- New functions for calculations of post-Keplerian parameters (PR #1088)
- New tutorial for simulating data and making a mass-mass plot (PR #1096)
- Added better axis scaling to pintk (PR #1116)
### Changed
- Changed observatory coordinates for CHIME, AO, EFF, and JB (PRs #1143, #1145)
- get_groups() is renamed to get_clusters() and is no longer automatically called during TOA creation.  Can still be run manually, with the gap specified.  Addition of a clusters column to the TOA.table object is optional (PR #1070)
- Some functions from utils.py are now in derived_quantities.py (PR #1102)
- Data for tutorials etc. and clock files are now installed properly, with locations retrievable at runtime (PR #1103)
- Changed from using astropy logging to python logging (PR #1093)
- Code coverage reports are now informational and don't cause CI to fail (PRs #1085, #1087)
- API for TOA flags significantly changes, now only hold strings and allow fancy indexing (PR #1074)

## [0.8.2] - 2021-01-27
### Fixed
- Now preserves the name column in tempo2 files (PR #926)
- Make_fake_toas now uses ephemeris and other settings from the model (PR #926)
- Fix dof bug when updating TOAs (PR #955)
### Added
- get_TOAs can read and cache multiple .tim files (PR #926)
- pickling can be done manually with load_pickle and save_pickle (PR #926)
- TOAs can be checked against the files they were loaded from with check_hashes() (PR #926)
- TOAs can now be checked for equality with == (PR #926)
- Add bounds checking for spacecraft obs and other changes (PR #961)
- Added script/notebook to reproduce profiling tables from PINT paper (PR #934)
### Changed
- Improvements to pulse numbering and track mode
- Removed all __future__ stuff that supported Python 2 (PR #946)

## [0.8.1] - 2021-01-07
### Fixed
- Right click to delete TOAs in pintk now works
- Added exception if orbit extrapolates for satellite observatories
- Fixed Actions to compute and upload coverage
- Doc building fixes
- Fixed badges in README
- Added GitHub Actions for CI testing
- Fix setup.cfg to disable Py2.7 support
- Fixed bug in
### Removed
- Removed two unused files
- Removed use of Travis-CI
### Changed
- Sped up some tests
### Added
- Added Python 3.9 support
- Added DMX support functions add_DMX_range() and remove_DMX_range()
- Improvements to make_fake_toas() to support wideband TOAs

## [0.8] - 2020-12-21
### Fixed
- Fixed an indentation bug in Wideband TOA fitting.
- The CombinedResidual class has API change on the get_data_error(), child residual class in save as dictionary.
### Removed
- Removed Python 2.7 support from travis and tox testing suites and from requirements files
- Removed "landscape" code checker since that package is no longer supported by its author
- Removed scale_by_F0 and scaled_by_F0 as they did not do what they were intended to (PR #861)
### Fixed
- Fixed bug in processing of PHASE commands in .tim file. They are now applied even if pulse numbers are not being used
- Substantial speed increase in Residuals calculation due to removal of redundant phase calculation
- Fixed bug that prevented reading Parkes-format TOAs
- Fixed bug in solar wind model that prevented fitting
- Fix pintempo script so it will respect JUMPs in the TOA file.
- Uncertainties are no longer set to zero if some TOAs lack EFACs. (PR #890)
- Fixed solar wind calculation (PR #894)
- RMS functions in pintk code are now correct (PR #876)
- Fixed orbital phase calculations on ELL1 (PR #795)
### Added
- Added merge_TOAs() function in pint.toa to merge compatible TOAs instances (PR #908)
- Added a get_model_and_toas() function in model_builder to read both, including model-based commands affecting the TOAs (PR #889)
- Added ability to load TOAs including relevant commands (e.g. EPHEM, CLOCK, PLANET_SHAPIRO) from a timing model in get_TOAs() (PR #889)
- Added metadata to observatory definition, to keep track of the data origin
- Added other bipm???? files from TEMPO2
- Added ability to find observatories in [astropy](https://github.com/astropy/astropy-data/blob/gh-pages/coordinates/sites.json) if not present in PINT
- Added is_binary property, and orbital_phase() and conjunction() methods to the timing model
- Allow fitting for either or (not both) of a glitch epoch or its phase
- Added support for -padd flag on TOAs to add phase turns to individual TOAs (matching TEMPO and Tempo2)
- Added caching of TZRMJD TOA to speed up and prevent repeated INFO prints about applying clock corrections
- Added check to ensure clock files are ordered by MJD since interpolation assumes that
- Added ability to disable subtracting mean from residuals
- Added track_mode to Residuals to select pulse number tracking without needing the model to have TRACK -2
- Added support for wideband-TOA fitting (Pennucci 2019).
- Added START and FINISH parameters as MJDParameters to timing_model. They are now modified after a fit and are displayed with a model's .par file output.
- Added solar_angle calculation (PR #892)
- Added parameters to TimingModel to support TEMPO/TEMPO2 compatible par files. (PR #900)
- Added position vectors to Neptune (PR #901)
- Added checking for TOAs in DMX bins and other similar parameters, if free (PR #874)
- Added PiecewiseSpindown model, for spindown correction lasting for a given MJD range
### Changed
- New observatories will no longer overwrite existing ones silently.  Will either raise ValueError or require overwrite=True
- Large speed increase when using Ecliptic coordinates
- Changed Residuals so that use_weighted_mean and subtract_mean are attributes set on initialization
- Refactored code for orbiting observatories, most now share a single class, see observatory/satellite_obs.py
- Fixed 2mus amplitude bug in TT to TDB conversion for orbiting observatories.
- Changed requirements to astropy>=4.0
- get_model can now read from file-like, including StringIO, objects (handy for testing) (PR #871)
- WidebandDMResiduals now support access to their parts through .toa and .dm attributes (PR #861)
- Fitters now update the fitted model to record things like EPHEM used for the TOAs (PR #900)
- EFACs and EQUADs can be set independently from each other now. (PR #890)
- WLSFitter and GLSFitter and WidebandTOAFitter can now report degenerate parameter combinations (PR #874)
- Raise an exception if the DDK model is provided with SINI (PR #864)
- Free parameters on models can now be set by assigning to model.free_params (PR #871)
- Deprecated chi2_reduced in favor of reduced_ch2 (which we already had) (PR #859)
- TimingModel objects now act like dictionaries of their parameters (PR #855)
- Notebooks are stored in a more convenient format and are now downloadable from the PINT documentation (PR #849)
- TOAs objects now support fancy indexing to select subsets (PR #844)
- Fitters can now respect pulse numbers (PR #814)
- Updated clock files (PR #835)
- Pickles are now (partially) recomputed if the ephemeris or other settings change (PR #838)
- Default BIPM version is BIPM2019 (was BIPM2015)
## [0.7.0] - 2020-05-27
### Changed
- Changed units of Phase to be u.dimensionless_unscaled instead of u.cycle, which was confusing
- Added checkbox to enable/disable random model plotting in GUI
- Changed algorithm for basic dmx_ranges() function.
- Renamed old dmx_ranges() to dmx_ranges_old() and fix bug under Python 2.7
### Added
- Added safety check so for pickled TOAs to ensure they were created with same PINT version
- Added unit tests for Phase()
- Added __mul__ and __rmul__ to Phase() class
- Added observatory locations for LST and MAGIC gamma-ray observatories
### Fixed
- Fixed missing clock correction info when unpickling TOAs object
- Fixed some bugs in GUI plotting
- Fixed units usage in test that used TimeDelta

## [0.6.3] - 2020-05-04
### Added
- Added pmtot() convenience function
- Added dmxstats() utility function
- Added chisq gridding utilities
### Fixed
- Cleaned up some unnecessary warnings in tests
### Changed
- Defer updating IERS B from when pint is imported to when erfautils is imported (for conda testing)
- Fixed installation instructions in README

## [0.6.2] - 2020-05-04
### Changed
- Removed deprecated pytest-runner from setup.cfg

## [0.6.1] - 2020-04-30
### Added
- Added dmx_ranges to compute DMX bins and build a Component
- Add function to compute epoch averaged residuals based on ECORR
- Added model comparison pretty printer
- Added functions to change PEPOCH, DMEPOCH, and binary epoch
- Added dmxparse function
- Added code to ensure that IERS B table is up to date
- Added fitter.print_summary()
### Changed
- Changed API for adding and removing model components
- Increased minimum version required for numpy
- Change calculation of positions and velocities to use astropy
- Changed the way scaled parameters like PBDOT are handled (no longer scales units)
- Reworked tutorial notebooks in docs
- Changed random_models to return list of models
- Adjusted logging to have fewer unnecessary INFO messages
### Removed
- Remove Python 3.5 support
### Fixed
- Fixed incorrect calculation of degrees of freedom in fit
- Fixed incorrect uncertainties on RAJ, DECJ
- Fix some bugs when adding JUMPs
- Fixed bug in zima plotting
- Fixed bug in Powell fitter (actually accommodate upstream issue with scipy)

## [0.5.7] - 2020-03-16
### Added
- First release using PyPI
- Initial entry in CHANGELOG <|MERGE_RESOLUTION|>--- conflicted
+++ resolved
@@ -14,11 +14,8 @@
 - Emit an informative warning for "MODE" statement in TOA file; Ignore "MODE 1" silently
 - Version of `sphinx-rtd-theme` updated in `requirements_dev.txt` 
 - Updated `black` version to 23.x
-<<<<<<< HEAD
+- Older event loading functions now use newer functions to create TOAs and then convert to list of TOA objects
 - More rigorous validation of timing model components
-=======
-- Older event loading functions now use newer functions to create TOAs and then convert to list of TOA objects
->>>>>>> 6e6eb56d
 ### Added
 - Documentation: Explanation for DM
 - Methods to compute dispersion slope and to convert DM using the CODATA value of DMconst
