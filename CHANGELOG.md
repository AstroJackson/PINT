# Changelog
All notable changes to this project will be documented in this file.

The format is based on [Keep a Changelog](https://keepachangelog.com/en/1.0.0/),
and this project, at least loosely, adheres to [Semantic Versioning](https://semver.org/spec/v2.0.0.html).

## Unreleased
### Changed
- Changed minimum supported version of `scipy` to 1.4.1
- Moved `DMconst` from `pint.models.dispersion_model` to `pint` to avoid circular imports
- Removed references to `astropy._erfa` (removed since `astropy` 4.2)
- Refactor `Dre` method, fix expressions for Einstein delay and post-Keplerian parameters in DD model
- Updated contributor list (AUTHORS.rst)
- Emit an informative warning for "MODE" statement in TOA file; Ignore "MODE 1" silently
- Version of `sphinx-rtd-theme` updated in `requirements_dev.txt` 
- Updated `black` version to 23.x
- Older event loading functions now use newer functions to create TOAs and then convert to list of TOA objects
<<<<<<< HEAD
- More rigorous validation of timing model components
=======
- Limited hypothesis to <= 6.72.0 to avoid numpy problems in oldestdeps
>>>>>>> 09093ef7
### Added
- Documentation: Explanation for DM
- Methods to compute dispersion slope and to convert DM using the CODATA value of DMconst
- `TimingModel.total_dispersion_slope` method
- Explicit discussion of DT92 convention to DDK model
- HESS and ORT telescopes to the list of known observatories
- Documentation: making TOAs from array of times added to HowTo
- Method to make TOAs from an array of times
- Clock correction for LEAP
- Wideband TOA simulation feature in `pint.simulation` and `zima`
- ELL1k timing model
- Test for `MCMCFitter`
- Added multiprocessing capability to `event_optimize`
- Can merge TOAs using '+' operator; in-place merge using '+=' operator
- `funcParameters` defined as functions operating on other parameters
- Option to save `emcee` backend chains in `event_optimize`
- Documentation on how to extract a covariance matrix
- DDS and DDGR models
- Second-order corrections included in ELL1
- Module for converting between binary models also included in `convert_parfile`
- Method to get a parameter as a `uncertainties.ufloat` for doing math
- Method to get current binary period and uncertainty at a given time regardless of binary model
- TCB to TDB conversion on read, and conversion script (`tcb2tdb`)
- Functions to get TOAs objects from satellite data (Fermi and otherwise)
- Methods to convert a TOAs object into a list of TOA objects
### Fixed
- Broken notebooks CI test
- BIPM correction for simulated TOAs
- Added try/except to `test_pldmnoise.py`/`test_PLRedNoise_recovery` to avoid exceptions during CI
- Import for `longdouble2str` in `get_tempo_result`
- Plotting orbital phase in `pintk` when FB0 is used instead of PB
- Selection of BIPM for random models
- Added 1 sigma errors to update the postfit parfile errors in `event_optimize`
- Fixed DDS CI testing failures
- Add SolarSystemShapiro to the timing model only if an Astrometry component is present.
### Removed

## [0.9.3] 2022-12-16
### Added
- Method to identify mask parameters with no TOAs and optionally freeze them
### Fixed
- Creating fake TOAs properly handles site clock corrections
- Corrected a precision issue with reading ASCII representations of pulse profiles
- Fixed matplotlib 3.6 import issue in pintk
### Removed
- termios import for solar_wind_dispersion

## [0.9.2] 2022-11-30
### Changed
- Minimum supported versions updated to numpy 1.18.5, matplotlib 3.2.0
- `introduces_correlated_errors` is now a class attribute of `NoiseComponent`s
### Added
- Can ignore pulse_number column on TOA read or write (to help merging)
- Can add in missing columns when merging unless told not to
- Can initialize observatories with lat/lon/altitude
- Can output observatories as JSON
- Can extract single TOAs as length=1 table
- SWM=1 models can be used
- SWX models to fit the solar wind over various intervals
- Added a pintk helper function to delete jumped TOAs/remove existing jumps. Fixed indexing issue for single clicks.
- Added PLDMNoise component which allows modeling of stochastic DM variations as red noise with a power law spectrum
- Added Bayesian interface (Timing model and white noise only)
- Can add multiple DMX values at once
- Can add overlapping DMX ranges
- New tests to improve test coverage
- Documentation: Instructions to checkout development branch
- Clock file for effix
- Added energy dependent templates to the lctemplates utilities and added tests
### Fixed
- global clock files now emit a warning instead of an exception if expired and the download fails
- dmxparse outputs to dmxparse.out if save=True
- Excluded noise parameters from the design matrix.
- Split the computation of correlated noise basis matrix and weights into two functions.
- Fixed bug in combining design matrices
- Fixed bug in dmxparse
- Fixed bug in photonphase with polycos
- Made clock file loading log entries a little friendlier
- Typo fixes in documentation
- Fixed failing HealthCheck in tests/test_precision.py
### Removed
- Removed obsolete `ltinterface` module
- Removed old and WIP functions from `gridutils` module


## [0.9.1] 2022-08-12
### Changed
- No tests now change based on $TEMPO or $TEMPO2
- Ensure Fitters work with ELL1 even on Astropy 4 (bug #1316)
- index.txt is only checked at most once a day
- Moved observatories to JSON file.  Changed way observatories are loaded/overloaded
- Split Jodrell Bank observatory based on backend to get correct clock files
- Clock files can be marked as being valid past the end of the data they contain
- Polycos can be written/read from Path or Stream objects
- Polyco format registration now done once as a class method
- Polyco reading/generation from timing model done as class methods
### Added
- delta_pulse_number column is now saved to -padd flag on TOA write
- command-line utility to compare parfiles
- FD_delay_frequency function to easily access the FD model's excess delay
- scripts now have explicit setting of verbosity and `-q`/`-v` options
### Fixed
- TOA flags are properly deepcopy'd when desired (to deal with [astropy bug](https://github.com/astropy/astropy/issues/13435))

## [0.9.0] 2022-06-24
### Changed
- `model.phase()` now defaults to `abs_phase=True` when TZR* params are in the model
- TOAs no longer need to be grouped by observatory
- removed explicit download of IERS and leap second data (handled now by astropy)
- The default version of TT(BIPM) uses BIPM2021
- ClockFile no longer uses metaclass magic or many subclasses, and have friendly names for use in messages
- `model.setup()` now gets called automatically after removing a parameter as part of `remove_param`
- Cleaned up handling of telescopes with no clock files so they don't emit ERROR messages
### Added
- logging now needs to be setup explicitly
- Color-by-jump mode for pintk
- `pytest-xdist` now allows `pytest -n auto` to use all cores on the machine to run tests in parallel; `make test` now does this.
- Added the ability to write clock files in TEMPO or TEMPO2 format
- Added examples of how to write a par file to tutorials
- Added `TimingModel.write_parfile()`
- Added generator for iterating over like items in an array
- Added iterator to iterate over observatory groups
- Clock files are now searched for in the directory PINT_CLOCK_OVERRIDE
- Clock files are now searched for in the online global repository
- You can export the clock files you are using with `export_all_clock_corrections()`
- You can request that all your clock files be updated and loaded into the cache with `update_clock_files()` 
- The `temp_cache` fixture that runs tests with an empty, scratch Astropy cache
### Fixed
- Selecting of TOAs in `pintk` was broken if some TOAs were deleted (bug #1290)
- INCLUDE lines in tim files are now relative to the location of the tim file (bug #1269)
- jump_flags_to_params now works if some JUMPs are present, never modifies the TOAs, and is idempotent
- jump_params_to_flags is now idempotent and unconditionally sets the -jump flag to a correct state
### Changed
- Required version of python updated to 3.8

## [0.8.8] 2022-05-26
### Added
- Warning when A1DOT parameter used with DDK model
- Added the limits="warn" or limits="error" to get_TOAs to select handling of uncorrected TOAs
- Added functions in pint.observatory to request the status of PINT's available clock corrections
- Added the ability to query clock correction files or observatories for their last corrected MJD
- Added an example showing how to check the status of your clock corrections
### Fixed
- WLS fitters no longer ignore EFAC/EQUAD (bug #1226)
### Changed
- Clock correction files that are entirely missing are handled the same way as TOAs past the end of a clock correction file
- Observatory objects can now note that their clock correction files include a bogus "99999" (or similar) entry at the end
- Clock correction files are now checked for being in order (necessary for PINT's interpolation to function)
- Observatories using TEMPO-format clock files now refer to the clock file (for example time_ao.dat) rather than via time.dat
- Observatories that don't use clock corrections (for example CHIME uses GPS time directly) just use an empty list of clock correction files rather than files containing only zeros
- Updated Jodrell clock corrections to include post-1997
- DDK model will now use ICRS or ECL coordinates depending on what the input model is

## [0.8.6 == 0.8.7] 2022-05-10
### Added
- Added computation of other Kopeikin solutions (`solutions = model.alternative_solutions()`)
- Added computation of extra parameters in gridding
- Added gridding based on tuples of parameters (not just regular mesh)
- Added passing of extra parameters to gridding fitter
- Added option to photonphase to compute phases using polycos
- New `colorize()` function in `pint.utils` which can be used for string and unicode output
- Split out get_derived_params() from get_summary() in fitter.py.  Can be used other places.
- `pintk` can now automatically select the right fitter, and can otherwise specify fitter from the command-line or a dropdown
- automatic fitter selection available with standard API as well
- added tempo(2) par/tim output to `pintk` 
- added icon to `pintk`
### Fixed
- Huge number of bugs and improvements to `pintk`, and some to `pintempo`
- Multiple bug fixes in get_summary()/get_derived_params(), especially for binary calculations
- DMDATA now an integer for tempo/tempo2 parfile output
### Changed
- Changed logging to use `loguru`
- Changed to floating point format and added color for correlation matrix output
- prefix parameters no longer inherit frozen status
- Updated clock files for GBT (`time_gbt.dat`) and GPS to UTC conversion (`gps2utc.clk`) with new entries

## [0.8.5] 2022-02-24
### Added
- Added support for Chandra and Swift event data in photonphase.py
### Fixed
- Attempt to fix documentation build by removing very slow notebooks
- Improved compatibility with TEMPO/Tempo2 parfiles
- Fixed handling of Swift and Chandra FITS files (PR #1157)
- Cleaned up some deprecated usages
### Changed
- Gridding code now allows options to be supplied and other parameters to be returned (PR #1173)

## [0.8.4] 2021-10-06
### Fixed
- 0.8.3 was tagged without an updated CHANGELOG. This fixes that.
- Now ensures T2CMETHOD is IAU2000B if it is set at all; likewise DILATEFREQ and TIMEEPH (PR #970)
- Merging TOAs objects now ensures that their index columns don't overlap (PR #1029)
- change_dmepoch now works even if DMEPOCH is not set (PR #1025)
- Fixed factor of 2 error in d_phase_d_toa() (PR #1129)
- Fixed change_binary_epoch (PR #1120)
### Added
- DownhillWLSFitter, DownhillGLSFitter, WidebandDownhillFitter are new Fitters that are more careful about convergence than the existing ones (PR #975)
- Fitters have a .is_wideband boolean attribute (PR #975)
- TOAs now have a .renumber() method to simplify their index column (PR #1029)
- TOAs objects have a .alias_translation attribute to allow them to output TEMPO-compatible observatory names (PR #1017)
- TimingModel objects now remember which alias their parameters were called when read in and write those out by default; this can be overridden with the .use_aliases() method to ensure PINT-default or TEMPO-compatible names. (PR #1017)
- New function utils.info_string() to return information about the PINT run (user, version, OS, optional comments).  This is run during TOA output to tim file or model output to par file by default, but can be suppressed by setting include_info=False (PR #1069)
- New functions for calculations of post-Keplerian parameters (PR #1088)
- New tutorial for simulating data and making a mass-mass plot (PR #1096)
- Added better axis scaling to pintk (PR #1116)
### Changed
- Changed observatory coordinates for CHIME, AO, EFF, and JB (PRs #1143, #1145)
- get_groups() is renamed to get_clusters() and is no longer automatically called during TOA creation.  Can still be run manually, with the gap specified.  Addition of a clusters column to the TOA.table object is optional (PR #1070)
- Some functions from utils.py are now in derived_quantities.py (PR #1102)
- Data for tutorials etc. and clock files are now installed properly, with locations retrievable at runtime (PR #1103)
- Changed from using astropy logging to python logging (PR #1093)
- Code coverage reports are now informational and don't cause CI to fail (PRs #1085, #1087)
- API for TOA flags significantly changes, now only hold strings and allow fancy indexing (PR #1074)

## [0.8.2] - 2021-01-27
### Fixed
- Now preserves the name column in tempo2 files (PR #926)
- Make_fake_toas now uses ephemeris and other settings from the model (PR #926)
- Fix dof bug when updating TOAs (PR #955)
### Added
- get_TOAs can read and cache multiple .tim files (PR #926)
- pickling can be done manually with load_pickle and save_pickle (PR #926)
- TOAs can be checked against the files they were loaded from with check_hashes() (PR #926)
- TOAs can now be checked for equality with == (PR #926)
- Add bounds checking for spacecraft obs and other changes (PR #961)
- Added script/notebook to reproduce profiling tables from PINT paper (PR #934)
### Changed
- Improvements to pulse numbering and track mode
- Removed all __future__ stuff that supported Python 2 (PR #946)

## [0.8.1] - 2021-01-07
### Fixed
- Right click to delete TOAs in pintk now works
- Added exception if orbit extrapolates for satellite observatories
- Fixed Actions to compute and upload coverage
- Doc building fixes
- Fixed badges in README
- Added GitHub Actions for CI testing
- Fix setup.cfg to disable Py2.7 support
- Fixed bug in
### Removed
- Removed two unused files
- Removed use of Travis-CI
### Changed
- Sped up some tests
### Added
- Added Python 3.9 support
- Added DMX support functions add_DMX_range() and remove_DMX_range()
- Improvements to make_fake_toas() to support wideband TOAs

## [0.8] - 2020-12-21
### Fixed
- Fixed an indentation bug in Wideband TOA fitting.
- The CombinedResidual class has API change on the get_data_error(), child residual class in save as dictionary.
### Removed
- Removed Python 2.7 support from travis and tox testing suites and from requirements files
- Removed "landscape" code checker since that package is no longer supported by its author
- Removed scale_by_F0 and scaled_by_F0 as they did not do what they were intended to (PR #861)
### Fixed
- Fixed bug in processing of PHASE commands in .tim file. They are now applied even if pulse numbers are not being used
- Substantial speed increase in Residuals calculation due to removal of redundant phase calculation
- Fixed bug that prevented reading Parkes-format TOAs
- Fixed bug in solar wind model that prevented fitting
- Fix pintempo script so it will respect JUMPs in the TOA file.
- Uncertainties are no longer set to zero if some TOAs lack EFACs. (PR #890)
- Fixed solar wind calculation (PR #894)
- RMS functions in pintk code are now correct (PR #876)
- Fixed orbital phase calculations on ELL1 (PR #795)
### Added
- Added merge_TOAs() function in pint.toa to merge compatible TOAs instances (PR #908)
- Added a get_model_and_toas() function in model_builder to read both, including model-based commands affecting the TOAs (PR #889)
- Added ability to load TOAs including relevant commands (e.g. EPHEM, CLOCK, PLANET_SHAPIRO) from a timing model in get_TOAs() (PR #889)
- Added metadata to observatory definition, to keep track of the data origin
- Added other bipm???? files from TEMPO2
- Added ability to find observatories in [astropy](https://github.com/astropy/astropy-data/blob/gh-pages/coordinates/sites.json) if not present in PINT
- Added is_binary property, and orbital_phase() and conjunction() methods to the timing model
- Allow fitting for either or (not both) of a glitch epoch or its phase
- Added support for -padd flag on TOAs to add phase turns to individual TOAs (matching TEMPO and Tempo2)
- Added caching of TZRMJD TOA to speed up and prevent repeated INFO prints about applying clock corrections
- Added check to ensure clock files are ordered by MJD since interpolation assumes that
- Added ability to disable subtracting mean from residuals
- Added track_mode to Residuals to select pulse number tracking without needing the model to have TRACK -2
- Added support for wideband-TOA fitting (Pennucci 2019).
- Added START and FINISH parameters as MJDParameters to timing_model. They are now modified after a fit and are displayed with a model's .par file output.
- Added solar_angle calculation (PR #892)
- Added parameters to TimingModel to support TEMPO/TEMPO2 compatible par files. (PR #900)
- Added position vectors to Neptune (PR #901)
- Added checking for TOAs in DMX bins and other similar parameters, if free (PR #874)
- Added PiecewiseSpindown model, for spindown correction lasting for a given MJD range
### Changed
- New observatories will no longer overwrite existing ones silently.  Will either raise ValueError or require overwrite=True
- Large speed increase when using Ecliptic coordinates
- Changed Residuals so that use_weighted_mean and subtract_mean are attributes set on initialization
- Refactored code for orbiting observatories, most now share a single class, see observatory/satellite_obs.py
- Fixed 2mus amplitude bug in TT to TDB conversion for orbiting observatories.
- Changed requirements to astropy>=4.0
- get_model can now read from file-like, including StringIO, objects (handy for testing) (PR #871)
- WidebandDMResiduals now support access to their parts through .toa and .dm attributes (PR #861)
- Fitters now update the fitted model to record things like EPHEM used for the TOAs (PR #900)
- EFACs and EQUADs can be set independently from each other now. (PR #890)
- WLSFitter and GLSFitter and WidebandTOAFitter can now report degenerate parameter combinations (PR #874)
- Raise an exception if the DDK model is provided with SINI (PR #864)
- Free parameters on models can now be set by assigning to model.free_params (PR #871)
- Deprecated chi2_reduced in favor of reduced_ch2 (which we already had) (PR #859)
- TimingModel objects now act like dictionaries of their parameters (PR #855)
- Notebooks are stored in a more convenient format and are now downloadable from the PINT documentation (PR #849)
- TOAs objects now support fancy indexing to select subsets (PR #844)
- Fitters can now respect pulse numbers (PR #814)
- Updated clock files (PR #835)
- Pickles are now (partially) recomputed if the ephemeris or other settings change (PR #838)
- Default BIPM version is BIPM2019 (was BIPM2015)
## [0.7.0] - 2020-05-27
### Changed
- Changed units of Phase to be u.dimensionless_unscaled instead of u.cycle, which was confusing
- Added checkbox to enable/disable random model plotting in GUI
- Changed algorithm for basic dmx_ranges() function.
- Renamed old dmx_ranges() to dmx_ranges_old() and fix bug under Python 2.7
### Added
- Added safety check so for pickled TOAs to ensure they were created with same PINT version
- Added unit tests for Phase()
- Added __mul__ and __rmul__ to Phase() class
- Added observatory locations for LST and MAGIC gamma-ray observatories
### Fixed
- Fixed missing clock correction info when unpickling TOAs object
- Fixed some bugs in GUI plotting
- Fixed units usage in test that used TimeDelta

## [0.6.3] - 2020-05-04
### Added
- Added pmtot() convenience function
- Added dmxstats() utility function
- Added chisq gridding utilities
### Fixed
- Cleaned up some unnecessary warnings in tests
### Changed
- Defer updating IERS B from when pint is imported to when erfautils is imported (for conda testing)
- Fixed installation instructions in README

## [0.6.2] - 2020-05-04
### Changed
- Removed deprecated pytest-runner from setup.cfg

## [0.6.1] - 2020-04-30
### Added
- Added dmx_ranges to compute DMX bins and build a Component
- Add function to compute epoch averaged residuals based on ECORR
- Added model comparison pretty printer
- Added functions to change PEPOCH, DMEPOCH, and binary epoch
- Added dmxparse function
- Added code to ensure that IERS B table is up to date
- Added fitter.print_summary()
### Changed
- Changed API for adding and removing model components
- Increased minimum version required for numpy
- Change calculation of positions and velocities to use astropy
- Changed the way scaled parameters like PBDOT are handled (no longer scales units)
- Reworked tutorial notebooks in docs
- Changed random_models to return list of models
- Adjusted logging to have fewer unnecessary INFO messages
### Removed
- Remove Python 3.5 support
### Fixed
- Fixed incorrect calculation of degrees of freedom in fit
- Fixed incorrect uncertainties on RAJ, DECJ
- Fix some bugs when adding JUMPs
- Fixed bug in zima plotting
- Fixed bug in Powell fitter (actually accommodate upstream issue with scipy)

## [0.5.7] - 2020-03-16
### Added
- First release using PyPI
- Initial entry in CHANGELOG <|MERGE_RESOLUTION|>--- conflicted
+++ resolved
@@ -15,11 +15,8 @@
 - Version of `sphinx-rtd-theme` updated in `requirements_dev.txt` 
 - Updated `black` version to 23.x
 - Older event loading functions now use newer functions to create TOAs and then convert to list of TOA objects
-<<<<<<< HEAD
+- Limited hypothesis to <= 6.72.0 to avoid numpy problems in oldestdeps
 - More rigorous validation of timing model components
-=======
-- Limited hypothesis to <= 6.72.0 to avoid numpy problems in oldestdeps
->>>>>>> 09093ef7
 ### Added
 - Documentation: Explanation for DM
 - Methods to compute dispersion slope and to convert DM using the CODATA value of DMconst
