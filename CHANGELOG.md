--- conflicted
+++ resolved
@@ -11,13 +11,10 @@
 - `SpindownBase` as the abstract base class for `Spindown` and `PeriodSpindown` in the `How_to_build_a_timing_model_component.py` example.
 - `SolarWindDispersionBase` as the abstract base class for solar wind dispersion components.
 - `validate_component_types` method for more rigorous validation of timing model components.
-<<<<<<< HEAD
+- `calc_phase_mean` and `calc_time_mean` methods in `Residuals` class to compute the residual mean.
 - `PhaseOffset` component (overall phase offset between physical and TZR toas)
 - `tzr` attribute in `TOAs` class to identify TZR TOAs
 - Documentation: Explanation for offsets
-=======
-- `calc_phase_mean` and `calc_time_mean` methods in `Residuals` class to compute the residual mean.
->>>>>>> 0e9e3f06
 ### Fixed
 ### Removed
 
