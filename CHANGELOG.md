--- conflicted
+++ resolved
@@ -6,13 +6,10 @@
 
 ## Unreleased
 ### Changed
-<<<<<<< HEAD
 - Can extract single TOAs as length=1 table
 ### Added
 ### Fixed
-=======
 - global clock files now emit a warning instead of an exception if expired and the download fails
->>>>>>> 0d6aeaf3
 
 ## [0.9.1] 2022-08-12
 ### Changed
