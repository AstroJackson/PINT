--- conflicted
+++ resolved
@@ -9,11 +9,8 @@
 ### Added
 - method to identify mask parameters with no TOAs and optionally freeze them
 ### Fixed
-<<<<<<< HEAD
 - corrected a precision issue with reading ASCII representations of pulse profiles
-=======
 - Fixed matplotlib 3.6 import issue in pintk
->>>>>>> f5ed619b
 ### Removed
 - termios import for solar_wind_dispersion
 
