"""Tests for the bayesian interface."""

import io
import pytest
import numpy as np

from scipy.stats import uniform

from pint.bayesian import BayesianTiming
from pint.models import get_model_and_toas, get_model
from pint.config import examplefile
from pint.models.priors import Prior


def set_dummy_priors(model):
    for par in model.free_params:
        param = getattr(model, par)
        param_min = float(param.value - 10 * param.uncertainty_value)
        param_span = float(20 * param.uncertainty_value)
        param.prior = Prior(uniform(param_min, param_span))


@pytest.fixture()
def data_NGC6440E():
    parfile = examplefile("NGC6440E.par.good")
    timfile = examplefile("NGC6440E.tim")
    model, toas = get_model_and_toas(parfile, timfile)
    set_dummy_priors(model)
    return model, toas


@pytest.fixture()
def data_NGC6440E_default_priors():
    parfile = examplefile("NGC6440E.par.good")
    timfile = examplefile("NGC6440E.tim")
    model, toas = get_model_and_toas(parfile, timfile)
    return model, toas


@pytest.fixture()
def data_NGC6440E_efac():
    parfile = examplefile("NGC6440E.par.good")
    timfile = examplefile("NGC6440E.tim")
    model, toas = get_model_and_toas(parfile, timfile)

    parfile = str(model)
    parfile += "EFAC TEL gbt 1 1"
    model = get_model(io.StringIO(parfile))
    set_dummy_priors(model)

    model.EFAC1.prior = Prior(uniform(0.1, 1.9))

    return model, toas


@pytest.fixture()
def data_J0740p6620_wb():
    parfile = examplefile("J0740+6620.FCP+21.wb.DMX3.0.par")
    timfile = examplefile("J0740+6620.FCP+21.wb.tim")
    model, toas = get_model_and_toas(parfile, timfile)
    set_dummy_priors(model)
    return model, toas


@pytest.fixture()
def data_NGC6440E_red():
    parfile = examplefile("NGC6440E.par.good")
    timfile = examplefile("NGC6440E.tim")
    model, toas = get_model_and_toas(parfile, timfile)
    parfile = str(model)
    parfile += """RNAMP         1e-6
                  RNIDX         -3.82398"""
    model = get_model(io.StringIO(parfile))
    set_dummy_priors(model)

    model.RNAMP.prior = Prior(uniform(1e-8, 1e-5))
    model.RNAMP.prior = Prior(uniform(-6, -1))

    return model, toas


def test_use_pulse_numbers(data_NGC6440E):
    model, toas = data_NGC6440E
    toas.compute_pulse_numbers(model)
    bt = BayesianTiming(model, toas, use_pulse_numbers=True)
    maxlike_params = np.array([param.value for param in bt.params], dtype=float)
    lnl = bt.lnlikelihood(maxlike_params)
    assert not np.isnan(lnl)


def test_no_noise(data_NGC6440E):
    model, toas = data_NGC6440E
    bt = BayesianTiming(model, toas)
    maxlike_params = np.array([param.value for param in bt.params], dtype=float)
    lnl = bt.lnlikelihood(maxlike_params)
    assert bt.likelihood_method == "wls-nb" and not np.isnan(lnl)


def test_white_noise(data_NGC6440E_efac):
    model, toas = data_NGC6440E_efac
    bt = BayesianTiming(model, toas)
    maxlike_params = np.array([param.value for param in bt.params], dtype=float)
    lnl = bt.lnlikelihood(maxlike_params)
    assert bt.likelihood_method == "wls-nb" and not np.isnan(lnl)


def test_lnlikelihood_unit_efac(data_NGC6440E, data_NGC6440E_efac):
    """Log likelihood with no EFAC should be equal to that with EFAC=1."""
    model, toas = data_NGC6440E
    bt = BayesianTiming(model, toas)
    maxlike_params = np.array([param.value for param in bt.params], dtype=float)
    lnl1 = bt.lnlikelihood(maxlike_params)

    model, toas = data_NGC6440E_efac
    bt = BayesianTiming(model, toas)
    maxlike_params = np.array([param.value for param in bt.params], dtype=float)
    lnl2 = bt.lnlikelihood(maxlike_params)

    assert np.isclose(lnl1, lnl2)


def test_bayesian_timing_funcs(data_NGC6440E_efac):
    """Test if the prior, likelihood and posterior functions work."""
    model, toas = data_NGC6440E_efac

    bt = BayesianTiming(model, toas)

    nparams = bt.nparams
    assert nparams == len(model.free_params)

    test_cube = 0.5 * np.ones(nparams)
    test_params = bt.prior_transform(test_cube)
    assert np.all(np.isfinite(test_params))

    lnpr = bt.lnprior(test_params)
    assert np.isfinite(lnpr)

    lnl = bt.lnlikelihood(test_params)
    assert np.isfinite(lnl)

    lnp = bt.lnposterior(test_params)
    assert np.isfinite(lnp) and np.isclose(lnp, lnpr + lnl)

    # parameters outside prior range
    test_cube = np.ones(nparams)
    test_params = bt.prior_transform(test_cube) + np.ones_like(test_cube)
    assert bt.lnprior(test_params) == -np.inf
    assert bt.lnposterior(test_params) == -np.inf

    # wrong number of parameters
    with pytest.raises(IndexError):
        bt.lnprior([1])


def test_prior_dict(data_NGC6440E_efac):
    model, toas = data_NGC6440E_efac

    prior_info = dict()
    for par in model.free_params:
        param = getattr(model, par)
        param_min = float(param.value - 10 * param.uncertainty_value)
        param_max = float(param.value + 10 * param.uncertainty_value)
        prior_info[par] = {"distr": "uniform", "pmin": param_min, "pmax": param_max}
    prior_info["EFAC1"] = {"distr": "normal", "mu": 1, "sigma": 0.1}

    bt = BayesianTiming(model, toas, use_pulse_numbers=True, prior_info=prior_info)

    test_cube = 0.5 * np.ones(bt.nparams)
    test_params = bt.prior_transform(test_cube)
    assert np.all(np.isfinite(test_params))

    lnpr = bt.lnprior(test_params)
    assert np.isfinite(lnpr)

    with pytest.raises(NotImplementedError):
        prior_info["EFAC1"] = {"distr": "loguniform", "pmin": 0.1, "pmax": 2.0}
        bt = BayesianTiming(model, toas, use_pulse_numbers=True, prior_info=prior_info)


def test_wideband_data(data_J0740p6620_wb):
    model, toas = data_J0740p6620_wb
<<<<<<< HEAD
    bt = BayesianTiming(model, toas)

    assert bt.is_wideband and bt.likelihood_method == "wls-wb"

    test_cube = 0.5 * np.ones(bt.nparams)
    test_params = bt.prior_transform(test_cube)
    assert np.all(np.isfinite(test_params))

    lnpr = bt.lnprior(test_params)
    assert np.isfinite(lnpr)

    lnl = bt.lnlikelihood(test_params)
    assert np.isfinite(lnl)

    lnp = bt.lnposterior(test_params)
    assert np.isfinite(lnp) and np.isclose(lnp, lnpr + lnl)

=======
    with pytest.raises(NotImplementedError):
        bt = BayesianTiming(model, toas)


def test_gls_exception(data_NGC6440E, data_NGC6440E_red):
    model, toas = data_NGC6440E_red
    with pytest.raises(NotImplementedError):
        bt = BayesianTiming(model, toas)

    model, toas = data_NGC6440E
    bt = BayesianTiming(model, toas)
    bt.likelihood_method = "gls"
    test_cube = 0.5 * np.ones(bt.nparams)
    test_params = bt.prior_transform(test_cube)
    with pytest.raises(NotImplementedError):
        bt.lnlikelihood(test_params)

    bt.likelihood_method = "bla"
    with pytest.raises(ValueError):
        bt.lnlikelihood(test_params)


def test_badprior_exception(data_NGC6440E_default_priors):
    model, toas = data_NGC6440E_default_priors

    with pytest.raises(NotImplementedError):
        bt = BayesianTiming(model, toas)

>>>>>>> bc526468
<|MERGE_RESOLUTION|>--- conflicted
+++ resolved
@@ -1,229 +1,210 @@
-"""Tests for the bayesian interface."""
-
-import io
-import pytest
-import numpy as np
-
-from scipy.stats import uniform
-
-from pint.bayesian import BayesianTiming
-from pint.models import get_model_and_toas, get_model
-from pint.config import examplefile
-from pint.models.priors import Prior
-
-
-def set_dummy_priors(model):
-    for par in model.free_params:
-        param = getattr(model, par)
-        param_min = float(param.value - 10 * param.uncertainty_value)
-        param_span = float(20 * param.uncertainty_value)
-        param.prior = Prior(uniform(param_min, param_span))
-
-
-@pytest.fixture()
-def data_NGC6440E():
-    parfile = examplefile("NGC6440E.par.good")
-    timfile = examplefile("NGC6440E.tim")
-    model, toas = get_model_and_toas(parfile, timfile)
-    set_dummy_priors(model)
-    return model, toas
-
-
-@pytest.fixture()
-def data_NGC6440E_default_priors():
-    parfile = examplefile("NGC6440E.par.good")
-    timfile = examplefile("NGC6440E.tim")
-    model, toas = get_model_and_toas(parfile, timfile)
-    return model, toas
-
-
-@pytest.fixture()
-def data_NGC6440E_efac():
-    parfile = examplefile("NGC6440E.par.good")
-    timfile = examplefile("NGC6440E.tim")
-    model, toas = get_model_and_toas(parfile, timfile)
-
-    parfile = str(model)
-    parfile += "EFAC TEL gbt 1 1"
-    model = get_model(io.StringIO(parfile))
-    set_dummy_priors(model)
-
-    model.EFAC1.prior = Prior(uniform(0.1, 1.9))
-
-    return model, toas
-
-
-@pytest.fixture()
-def data_J0740p6620_wb():
-    parfile = examplefile("J0740+6620.FCP+21.wb.DMX3.0.par")
-    timfile = examplefile("J0740+6620.FCP+21.wb.tim")
-    model, toas = get_model_and_toas(parfile, timfile)
-    set_dummy_priors(model)
-    return model, toas
-
-
-@pytest.fixture()
-def data_NGC6440E_red():
-    parfile = examplefile("NGC6440E.par.good")
-    timfile = examplefile("NGC6440E.tim")
-    model, toas = get_model_and_toas(parfile, timfile)
-    parfile = str(model)
-    parfile += """RNAMP         1e-6
-                  RNIDX         -3.82398"""
-    model = get_model(io.StringIO(parfile))
-    set_dummy_priors(model)
-
-    model.RNAMP.prior = Prior(uniform(1e-8, 1e-5))
-    model.RNAMP.prior = Prior(uniform(-6, -1))
-
-    return model, toas
-
-
-def test_use_pulse_numbers(data_NGC6440E):
-    model, toas = data_NGC6440E
-    toas.compute_pulse_numbers(model)
-    bt = BayesianTiming(model, toas, use_pulse_numbers=True)
-    maxlike_params = np.array([param.value for param in bt.params], dtype=float)
-    lnl = bt.lnlikelihood(maxlike_params)
-    assert not np.isnan(lnl)
-
-
-def test_no_noise(data_NGC6440E):
-    model, toas = data_NGC6440E
-    bt = BayesianTiming(model, toas)
-    maxlike_params = np.array([param.value for param in bt.params], dtype=float)
-    lnl = bt.lnlikelihood(maxlike_params)
-    assert bt.likelihood_method == "wls-nb" and not np.isnan(lnl)
-
-
-def test_white_noise(data_NGC6440E_efac):
-    model, toas = data_NGC6440E_efac
-    bt = BayesianTiming(model, toas)
-    maxlike_params = np.array([param.value for param in bt.params], dtype=float)
-    lnl = bt.lnlikelihood(maxlike_params)
-    assert bt.likelihood_method == "wls-nb" and not np.isnan(lnl)
-
-
-def test_lnlikelihood_unit_efac(data_NGC6440E, data_NGC6440E_efac):
-    """Log likelihood with no EFAC should be equal to that with EFAC=1."""
-    model, toas = data_NGC6440E
-    bt = BayesianTiming(model, toas)
-    maxlike_params = np.array([param.value for param in bt.params], dtype=float)
-    lnl1 = bt.lnlikelihood(maxlike_params)
-
-    model, toas = data_NGC6440E_efac
-    bt = BayesianTiming(model, toas)
-    maxlike_params = np.array([param.value for param in bt.params], dtype=float)
-    lnl2 = bt.lnlikelihood(maxlike_params)
-
-    assert np.isclose(lnl1, lnl2)
-
-
-def test_bayesian_timing_funcs(data_NGC6440E_efac):
-    """Test if the prior, likelihood and posterior functions work."""
-    model, toas = data_NGC6440E_efac
-
-    bt = BayesianTiming(model, toas)
-
-    nparams = bt.nparams
-    assert nparams == len(model.free_params)
-
-    test_cube = 0.5 * np.ones(nparams)
-    test_params = bt.prior_transform(test_cube)
-    assert np.all(np.isfinite(test_params))
-
-    lnpr = bt.lnprior(test_params)
-    assert np.isfinite(lnpr)
-
-    lnl = bt.lnlikelihood(test_params)
-    assert np.isfinite(lnl)
-
-    lnp = bt.lnposterior(test_params)
-    assert np.isfinite(lnp) and np.isclose(lnp, lnpr + lnl)
-
-    # parameters outside prior range
-    test_cube = np.ones(nparams)
-    test_params = bt.prior_transform(test_cube) + np.ones_like(test_cube)
-    assert bt.lnprior(test_params) == -np.inf
-    assert bt.lnposterior(test_params) == -np.inf
-
-    # wrong number of parameters
-    with pytest.raises(IndexError):
-        bt.lnprior([1])
-
-
-def test_prior_dict(data_NGC6440E_efac):
-    model, toas = data_NGC6440E_efac
-
-    prior_info = dict()
-    for par in model.free_params:
-        param = getattr(model, par)
-        param_min = float(param.value - 10 * param.uncertainty_value)
-        param_max = float(param.value + 10 * param.uncertainty_value)
-        prior_info[par] = {"distr": "uniform", "pmin": param_min, "pmax": param_max}
-    prior_info["EFAC1"] = {"distr": "normal", "mu": 1, "sigma": 0.1}
-
-    bt = BayesianTiming(model, toas, use_pulse_numbers=True, prior_info=prior_info)
-
-    test_cube = 0.5 * np.ones(bt.nparams)
-    test_params = bt.prior_transform(test_cube)
-    assert np.all(np.isfinite(test_params))
-
-    lnpr = bt.lnprior(test_params)
-    assert np.isfinite(lnpr)
-
-    with pytest.raises(NotImplementedError):
-        prior_info["EFAC1"] = {"distr": "loguniform", "pmin": 0.1, "pmax": 2.0}
-        bt = BayesianTiming(model, toas, use_pulse_numbers=True, prior_info=prior_info)
-
-
-def test_wideband_data(data_J0740p6620_wb):
-    model, toas = data_J0740p6620_wb
-<<<<<<< HEAD
-    bt = BayesianTiming(model, toas)
-
-    assert bt.is_wideband and bt.likelihood_method == "wls-wb"
-
-    test_cube = 0.5 * np.ones(bt.nparams)
-    test_params = bt.prior_transform(test_cube)
-    assert np.all(np.isfinite(test_params))
-
-    lnpr = bt.lnprior(test_params)
-    assert np.isfinite(lnpr)
-
-    lnl = bt.lnlikelihood(test_params)
-    assert np.isfinite(lnl)
-
-    lnp = bt.lnposterior(test_params)
-    assert np.isfinite(lnp) and np.isclose(lnp, lnpr + lnl)
-
-=======
-    with pytest.raises(NotImplementedError):
-        bt = BayesianTiming(model, toas)
-
-
-def test_gls_exception(data_NGC6440E, data_NGC6440E_red):
-    model, toas = data_NGC6440E_red
-    with pytest.raises(NotImplementedError):
-        bt = BayesianTiming(model, toas)
-
-    model, toas = data_NGC6440E
-    bt = BayesianTiming(model, toas)
-    bt.likelihood_method = "gls"
-    test_cube = 0.5 * np.ones(bt.nparams)
-    test_params = bt.prior_transform(test_cube)
-    with pytest.raises(NotImplementedError):
-        bt.lnlikelihood(test_params)
-
-    bt.likelihood_method = "bla"
-    with pytest.raises(ValueError):
-        bt.lnlikelihood(test_params)
-
-
-def test_badprior_exception(data_NGC6440E_default_priors):
-    model, toas = data_NGC6440E_default_priors
-
-    with pytest.raises(NotImplementedError):
-        bt = BayesianTiming(model, toas)
-
->>>>>>> bc526468
+"""Tests for the bayesian interface."""
+
+import io
+import pytest
+import numpy as np
+
+from scipy.stats import uniform
+
+from pint.bayesian import BayesianTiming
+from pint.models import get_model_and_toas, get_model
+from pint.config import examplefile
+from pint.models.priors import Prior
+
+
+def set_dummy_priors(model):
+    for par in model.free_params:
+        param = getattr(model, par)
+        param_min = float(param.value - 10 * param.uncertainty_value)
+        param_span = float(20 * param.uncertainty_value)
+        param.prior = Prior(uniform(param_min, param_span))
+
+
+@pytest.fixture()
+def data_NGC6440E():
+    parfile = examplefile("NGC6440E.par.good")
+    timfile = examplefile("NGC6440E.tim")
+    model, toas = get_model_and_toas(parfile, timfile)
+    set_dummy_priors(model)
+    return model, toas
+
+
+@pytest.fixture()
+def data_NGC6440E_default_priors():
+    parfile = examplefile("NGC6440E.par.good")
+    timfile = examplefile("NGC6440E.tim")
+    model, toas = get_model_and_toas(parfile, timfile)
+    return model, toas
+
+
+@pytest.fixture()
+def data_NGC6440E_efac():
+    parfile = examplefile("NGC6440E.par.good")
+    timfile = examplefile("NGC6440E.tim")
+    model, toas = get_model_and_toas(parfile, timfile)
+
+    parfile = str(model)
+    parfile += "EFAC TEL gbt 1 1"
+    model = get_model(io.StringIO(parfile))
+    set_dummy_priors(model)
+
+    model.EFAC1.prior = Prior(uniform(0.1, 1.9))
+
+    return model, toas
+
+
+@pytest.fixture()
+def data_J0740p6620_wb():
+    parfile = examplefile("J0740+6620.FCP+21.wb.DMX3.0.par")
+    timfile = examplefile("J0740+6620.FCP+21.wb.tim")
+    model, toas = get_model_and_toas(parfile, timfile)
+    set_dummy_priors(model)
+    return model, toas
+
+
+@pytest.fixture()
+def data_NGC6440E_red():
+    parfile = examplefile("NGC6440E.par.good")
+    timfile = examplefile("NGC6440E.tim")
+    model, toas = get_model_and_toas(parfile, timfile)
+    parfile = str(model)
+    parfile += """RNAMP         1e-6
+                  RNIDX         -3.82398"""
+    model = get_model(io.StringIO(parfile))
+    set_dummy_priors(model)
+
+    model.RNAMP.prior = Prior(uniform(1e-8, 1e-5))
+    model.RNAMP.prior = Prior(uniform(-6, -1))
+
+    return model, toas
+
+
+def test_use_pulse_numbers(data_NGC6440E):
+    model, toas = data_NGC6440E
+    toas.compute_pulse_numbers(model)
+    bt = BayesianTiming(model, toas, use_pulse_numbers=True)
+    maxlike_params = np.array([param.value for param in bt.params], dtype=float)
+    lnl = bt.lnlikelihood(maxlike_params)
+    assert not np.isnan(lnl)
+
+
+def test_no_noise(data_NGC6440E):
+    model, toas = data_NGC6440E
+    bt = BayesianTiming(model, toas)
+    maxlike_params = np.array([param.value for param in bt.params], dtype=float)
+    lnl = bt.lnlikelihood(maxlike_params)
+    assert bt.likelihood_method == "wls-nb" and not np.isnan(lnl)
+
+
+def test_white_noise(data_NGC6440E_efac):
+    model, toas = data_NGC6440E_efac
+    bt = BayesianTiming(model, toas)
+    maxlike_params = np.array([param.value for param in bt.params], dtype=float)
+    lnl = bt.lnlikelihood(maxlike_params)
+    assert bt.likelihood_method == "wls-nb" and not np.isnan(lnl)
+
+
+def test_lnlikelihood_unit_efac(data_NGC6440E, data_NGC6440E_efac):
+    """Log likelihood with no EFAC should be equal to that with EFAC=1."""
+    model, toas = data_NGC6440E
+    bt = BayesianTiming(model, toas)
+    maxlike_params = np.array([param.value for param in bt.params], dtype=float)
+    lnl1 = bt.lnlikelihood(maxlike_params)
+
+    model, toas = data_NGC6440E_efac
+    bt = BayesianTiming(model, toas)
+    maxlike_params = np.array([param.value for param in bt.params], dtype=float)
+    lnl2 = bt.lnlikelihood(maxlike_params)
+
+    assert np.isclose(lnl1, lnl2)
+
+
+def test_bayesian_timing_funcs(data_NGC6440E_efac):
+    """Test if the prior, likelihood and posterior functions work."""
+    model, toas = data_NGC6440E_efac
+
+    bt = BayesianTiming(model, toas)
+
+    nparams = bt.nparams
+    assert nparams == len(model.free_params)
+
+    test_cube = 0.5 * np.ones(nparams)
+    test_params = bt.prior_transform(test_cube)
+    assert np.all(np.isfinite(test_params))
+
+    lnpr = bt.lnprior(test_params)
+    assert np.isfinite(lnpr)
+
+    lnl = bt.lnlikelihood(test_params)
+    assert np.isfinite(lnl)
+
+    lnp = bt.lnposterior(test_params)
+    assert np.isfinite(lnp) and np.isclose(lnp, lnpr + lnl)
+
+    # parameters outside prior range
+    test_cube = np.ones(nparams)
+    test_params = bt.prior_transform(test_cube) + np.ones_like(test_cube)
+    assert bt.lnprior(test_params) == -np.inf
+    assert bt.lnposterior(test_params) == -np.inf
+
+    # wrong number of parameters
+    with pytest.raises(IndexError):
+        bt.lnprior([1])
+
+
+def test_prior_dict(data_NGC6440E_efac):
+    model, toas = data_NGC6440E_efac
+
+    prior_info = {}
+    for par in model.free_params:
+        param = getattr(model, par)
+        param_min = float(param.value - 10 * param.uncertainty_value)
+        param_max = float(param.value + 10 * param.uncertainty_value)
+        prior_info[par] = {"distr": "uniform", "pmin": param_min, "pmax": param_max}
+    prior_info["EFAC1"] = {"distr": "normal", "mu": 1, "sigma": 0.1}
+
+    bt = BayesianTiming(model, toas, use_pulse_numbers=True, prior_info=prior_info)
+
+    test_cube = 0.5 * np.ones(bt.nparams)
+    test_params = bt.prior_transform(test_cube)
+    assert np.all(np.isfinite(test_params))
+
+    lnpr = bt.lnprior(test_params)
+    assert np.isfinite(lnpr)
+
+    with pytest.raises(NotImplementedError):
+        prior_info["EFAC1"] = {"distr": "loguniform", "pmin": 0.1, "pmax": 2.0}
+        bt = BayesianTiming(model, toas, use_pulse_numbers=True, prior_info=prior_info)
+
+
+def test_wideband_data(data_J0740p6620_wb):
+    model, toas = data_J0740p6620_wb
+    bt = BayesianTiming(model, toas)
+
+    assert bt.is_wideband and bt.likelihood_method == "wls-wb"
+
+    test_cube = 0.5 * np.ones(bt.nparams)
+    test_params = bt.prior_transform(test_cube)
+    assert np.all(np.isfinite(test_params))
+
+    lnpr = bt.lnprior(test_params)
+    assert np.isfinite(lnpr)
+
+    lnl = bt.lnlikelihood(test_params)
+    assert np.isfinite(lnl)
+
+    lnp = bt.lnposterior(test_params)
+    assert np.isfinite(lnp) and np.isclose(lnp, lnpr + lnl)
+
+
+def test_gls_exception(data_NGC6440E, data_NGC6440E_red):
+    model, toas = data_NGC6440E_red
+    with pytest.raises(NotImplementedError):
+        bt = BayesianTiming(model, toas)
+
+
+def test_badprior_exception(data_NGC6440E_default_priors):
+    model, toas = data_NGC6440E_default_priors
+
+    with pytest.raises(NotImplementedError):
+        bt = BayesianTiming(model, toas)