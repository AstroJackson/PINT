#! /usr/bin/env python
<<<<<<< HEAD
=======

import time, sys
>>>>>>> a32e0433
import pint.models as tm
from pint.phase import Phase
import matplotlib.pyplot as plt
import numpy

<<<<<<< HEAD
Model = tm.generate_timing_model("Model", \
                                 (tm.Spindown,
                                  tm.Astrometry,
                                  tm.Dispersion,
                                  tm.SolarSystemShapiro))
m = Model()
=======
m = tm.StandardTimingModel()
>>>>>>> a32e0433
m.read_parfile('J1744-1134.basic.par')

print "model.as_parfile():"
print m.as_parfile()

from pint import toa
<<<<<<< HEAD
print "Reading TOAs..."
=======
t0 = time.time()
>>>>>>> a32e0433
t = toa.TOAs('J1744-1134.Rcvr1_2.GASP.8y.x.tim')
print "Applying clock corrections..."
t.apply_clock_corrections()
print "Computing observatory positions and velocities..."
t.compute_posvels()
time_toa = time.time() - t0
sys.stderr.write("Read/corrected TOAs in %.3f sec\n" % time_toa)

<<<<<<< HEAD
mjds = numpy.array([x.mjd.value for x in t.toas])
errs = t.get_errors()
resids = numpy.zeros_like(mjds)

print "Computing residuals..."
for ii, tt in enumerate(t.toas):
    p = m.phase(tt)
    d = m.delay(tt)
    resids[ii] = p.frac
    print tt.mjd.mjd, tt.freq, p.int, p.frac, d

plt.plot(mjds, resids, "x")
plt.xlabel("MJDs")
plt.ylabel("Residuals (phase)")
plt.show()
=======
t0 = time.time()
for tt in t.toas:
    p = m.phase(tt)
    d = m.delay(tt)
    print tt.mjd.mjd, tt.freq, p.int, p.frac, d
time_phase = time.time() - t0
sys.stderr.write("Computed phases/delays in %.3f sec\n" % time_phase)
>>>>>>> a32e0433
<|MERGE_RESOLUTION|>--- conflicted
+++ resolved
@@ -1,65 +1,43 @@
 #! /usr/bin/env python
-<<<<<<< HEAD
-=======
-
 import time, sys
->>>>>>> a32e0433
 import pint.models as tm
 from pint.phase import Phase
+from pint import toa
 import matplotlib.pyplot as plt
 import numpy
 
-<<<<<<< HEAD
-Model = tm.generate_timing_model("Model", \
-                                 (tm.Spindown,
-                                  tm.Astrometry,
-                                  tm.Dispersion,
-                                  tm.SolarSystemShapiro))
-m = Model()
-=======
 m = tm.StandardTimingModel()
->>>>>>> a32e0433
 m.read_parfile('J1744-1134.basic.par')
 
 print "model.as_parfile():"
 print m.as_parfile()
 
-from pint import toa
-<<<<<<< HEAD
-print "Reading TOAs..."
-=======
+sys.stderr.write("Reading TOAs...\n")
 t0 = time.time()
->>>>>>> a32e0433
 t = toa.TOAs('J1744-1134.Rcvr1_2.GASP.8y.x.tim')
-print "Applying clock corrections..."
+sys.stderr.write("Applying clock corrections...\n")
 t.apply_clock_corrections()
-print "Computing observatory positions and velocities..."
+sys.stderr.write("Computing observatory positions and velocities...\n")
 t.compute_posvels()
 time_toa = time.time() - t0
 sys.stderr.write("Read/corrected TOAs in %.3f sec\n" % time_toa)
 
-<<<<<<< HEAD
 mjds = numpy.array([x.mjd.value for x in t.toas])
 errs = t.get_errors()
 resids = numpy.zeros_like(mjds)
 
-print "Computing residuals..."
+sys.stderr.write("Computing residuals...\n")
+t0 = time.time()
 for ii, tt in enumerate(t.toas):
     p = m.phase(tt)
     d = m.delay(tt)
     resids[ii] = p.frac
     print tt.mjd.mjd, tt.freq, p.int, p.frac, d
 
+time_phase = time.time() - t0
+sys.stderr.write("Computed phases/delays in %.3f sec\n" % time_phase)
+
 plt.plot(mjds, resids, "x")
 plt.xlabel("MJDs")
 plt.ylabel("Residuals (phase)")
-plt.show()
-=======
-t0 = time.time()
-for tt in t.toas:
-    p = m.phase(tt)
-    d = m.delay(tt)
-    print tt.mjd.mjd, tt.freq, p.int, p.frac, d
-time_phase = time.time() - t0
-sys.stderr.write("Computed phases/delays in %.3f sec\n" % time_phase)
->>>>>>> a32e0433
+plt.show()