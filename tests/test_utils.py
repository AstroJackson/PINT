"""Test basic functionality of the :module:`pint.utils`."""
import io
import os
from itertools import product
from pathlib import Path
from tempfile import NamedTemporaryFile, TemporaryDirectory

import astropy.units as u
import numpy as np
import pytest
import scipy.stats
from astropy.time import Time
from hypothesis import assume, example, given
from hypothesis.extra.numpy import array_shapes, arrays, scalar_dtypes
from hypothesis.strategies import (
    binary,
    composite,
    floats,
    integers,
    just,
    one_of,
    sampled_from,
    slices,
    tuples,
)
from numdifftools import Derivative
from numpy.testing import assert_allclose, assert_array_equal
from pinttestdata import datadir

import pint.models as tm
from pint import fitter, toa, dmu
from pint.pulsar_mjd import (
    jds_to_mjds,
    jds_to_mjds_pulsar,
    mjds_to_jds,
    mjds_to_jds_pulsar,
    mjds_to_str,
    str_to_mjds,
    time_from_mjd_string,
    time_to_longdouble,
)
from pint.utils import (
    FTest,
    PosVel,
    compute_hash,
    dmxparse,
    interesting_lines,
    lines_of,
    list_parameters,
    open_or_use,
    taylor_horner,
    taylor_horner_deriv,
    find_prefix_bytime,
    merge_dmx,
    convert_dispersion_measure,
<<<<<<< HEAD
    parse_time,
=======
    print_color_examples,
>>>>>>> 526f2b9e
)


def test_taylor_horner_basic():
    """Check basic calculation against schoolbook formula."""
    assert taylor_horner(2.0, [10]) == 10
    assert taylor_horner(2.0, [10, 3]) == 10 + 3 * 2.0
    assert taylor_horner(2.0, [10, 3, 4]) == 10 + 3 * 2.0 + 4 * 2.0**2 / 2.0
    assert taylor_horner(
        2.0, [10, 3, 4, 12]
    ) == 10 + 3 * 2.0 + 4 * 2.0**2 / 2.0 + 12 * 2.0**3 / (3.0 * 2.0)


contents = """Random text file

with some stuff

"""


def test_open_or_use_string_write():
    """Check writing to filename."""
    with NamedTemporaryFile("w") as w:
        w.write(contents)
        w.flush()
        with open_or_use(w.name) as r:
            assert r.read() == contents


def test_open_or_use_string_read():
    """Check reading from filename."""
    with NamedTemporaryFile("r") as r:
        with open_or_use(r.name, "w") as w:
            w.write(contents)
        assert r.read() == contents


def test_open_or_use_file_write():
    """Check writing to file."""
    with NamedTemporaryFile("w") as wo:
        with open_or_use(wo) as w:
            w.write(contents)
        wo.flush()
        assert open(wo.name).read() == contents


def test_open_or_use_file_read():
    """Check reading from file."""
    with NamedTemporaryFile("r") as ro:
        with open(ro.name, "w") as w:
            w.write(contents)
        with open_or_use(ro) as r:
            assert r.read() == contents


@pytest.mark.parametrize("contents", ["", " ", "\n", "aa", "a\na", contents])
def test_lines_of(contents):
    """Check we get the same lines back through various means."""
    lines = contents.splitlines(True)
    assert list(lines_of(lines)) == lines
    with NamedTemporaryFile("w") as w:
        w.write(contents)
        w.flush()
        assert list(lines_of(w.name)) == lines
        with open(w.name) as r:
            assert list(lines_of(r)) == lines


@pytest.mark.parametrize(
    "lines, goodlines, comments",
    [
        ([" text stuff \n"], ["text stuff"], None),
        ([" text stuff \n\n"], ["text stuff"], None),
        ([" text stuff "], ["text stuff"], None),
        (["a\n", "\n", "\n", "b"], ["a", "b"], None),
        ([" text stuff \n"] * 7, ["text stuff"] * 7, None),
        (["\ttext stuff \n"], ["text stuff"], None),
        (["#\ttext stuff \n"], [], "#"),
        (["  #\ttext stuff \n"], [], "#"),
        (["C \ttext stuff \n"], [], "C "),
        (["  C \ttext stuff \n"], [], "C "),
        (["C\ttext stuff \n"], ["C\ttext stuff"], "C "),
        (["#\ttext stuff \n"], [], ("#", "C ")),
        (["C \ttext stuff \n"], [], ("#", "C ")),
        (["C \ttext stuff \n"], [], ["#", "C "]),
        (["C\ttext stuff \n"], ["C\ttext stuff"], ("#", "C ")),
        (["C\ttext stuff \n"], [], ("#", "C ", "C\t")),
    ],
)
def test_interesting_lines(lines, goodlines, comments):
    """Check various patterns of text and comments."""
    assert list(interesting_lines(lines, comments=comments)) == goodlines


def test_interesting_lines_input_validation():
    """Check it lets the user know about invalid comment markers."""
    with pytest.raises(ValueError):
        for _ in interesting_lines([""], comments=" C "):
            pass


def test_posvel_rejects_misshapen_quantity():
    with pytest.raises((ValueError, TypeError)):
        PosVel(1 * u.m, 1 * u.m / u.s)


def test_posvel_respects_label_constraints():
    p1 = [1, 0, 0]
    p2 = [0, 1, 0]
    v1 = [1, 0, 0]
    v2 = [0, 1, 0]

    earth_mars = PosVel(p1, v1, origin="earth", obj="mars")
    mars_earth = PosVel(p2, v2, origin="mars", obj="earth")

    pv = earth_mars + mars_earth
    assert pv.origin == pv.obj == "earth"
    pv = mars_earth + earth_mars
    assert pv.origin == pv.obj == "mars"

    with pytest.raises(ValueError):
        pv = earth_mars - mars_earth

    with pytest.raises(ValueError):
        PosVel(p2, v2, origin="else")
    with pytest.raises(ValueError):
        PosVel(p2, v2, obj="else")


@composite
def posvel_arrays(draw):
    s = draw(array_shapes())
    dtype = draw(scalar_dtypes())
    pos = draw(arrays(dtype=dtype, shape=(3,) + s))
    vel = draw(arrays(dtype=dtype, shape=(3,) + s))
    return pos, vel


@composite
def posvel_arrays_and_indices(draw):
    pos, vel = draw(posvel_arrays())
    ix = tuple(draw(slices(n)) for n in pos.shape[1:])
    return pos, vel, ix


@given(posvel_arrays_and_indices())
def test_posvel_slice_indexing(pos_vel_ix):
    pos, vel, ix = pos_vel_ix
    pv = PosVel(pos, vel)
    pvs = pv[ix]
    ix_full = (slice(None, None, None),) + ix
    assert_array_equal(pvs.pos, pos[ix_full])
    assert_array_equal(pvs.vel, vel[ix_full])


def test_posvel_different_lengths_raises():
    pos = np.random.randn(3, 4, 5)
    vel = np.random.randn(3, 6)
    with pytest.raises(ValueError):
        PosVel(pos, vel)


@composite
def posvel_arrays_broadcastable(draw):
    s, s_pos, s_vel = draw(broadcastable_subshapes(array_shapes()))
    dtype = draw(scalar_dtypes())
    pos = draw(arrays(dtype=dtype, shape=(3,) + tuple(s_pos)))
    vel = draw(arrays(dtype=dtype, shape=(3,) + tuple(s_vel)))
    return pos, vel, (3,) + s


@composite
def boolean_subsets(draw, set_arrays):
    a = np.array(draw(set_arrays), dtype=bool)
    n = int(np.sum(a))
    r = np.zeros_like(a)
    if n > 0:
        r[a] = draw(arrays(just(bool), just((n,))))
    return a


@composite
def broadcastable_subshapes(draw, shapes):
    s = draw(shapes)
    b = draw(arrays(just(bool), just((len(s),))))
    b_pos = draw(boolean_subsets(just(b)))
    b_vel = b & (~b_pos)

    s_pos = np.array(s)
    s_pos[b_pos] = 1
    s_vel = np.array(s)
    s_vel[b_vel] = 1

    return s, tuple(int(s) for s in s_pos), tuple(int(s) for s in s_vel)


@given(posvel_arrays_broadcastable())
def test_posvel_broadcasts(pos_vel_shape):
    pos, vel, shape = pos_vel_shape
    pv = PosVel(pos, vel)
    assert pv.pos.shape == pv.vel.shape == shape


@given(
    posvel_arrays_broadcastable(),
    sampled_from([u.m, u.pc]),
    sampled_from([u.s, u.year]),
)
def test_posvel_broadcast_retains_quantity(pos_vel_shape, l_unit, t_unit):
    pos, vel, shape = pos_vel_shape
    pv = PosVel(pos * l_unit, vel * l_unit / t_unit)
    assert pv.pos.shape == pv.vel.shape == shape
    assert pv.pos.unit == l_unit
    assert pv.vel.unit == l_unit / t_unit


def test_posvel_reject_bogus_sizes():
    with pytest.raises(ValueError):
        PosVel([1, 0], [1, 0, 0])
    with pytest.raises(ValueError):
        PosVel([1, 0, 0], [1, 0, 0, 0])
    with pytest.raises(ValueError):
        PosVel(np.array([1, 0]) * u.m, [1, 0, 0])
    with pytest.raises(ValueError):
        PosVel([1, 0, 0, 0], np.array([1, 0]) * u.m)


def test_posvel_str_sensible():
    assert "->" in str(PosVel([1, 0, 0], [0, 1, 0], "earth", "mars"))
    assert "earth" in str(PosVel([1, 0, 0], [0, 1, 0], "earth", "mars"))
    assert "mars" in str(PosVel([1, 0, 0], [0, 1, 0], "earth", "mars"))
    assert "->" not in str(PosVel([1, 0, 0], [0, 1, 0]))
    assert "17" in str(PosVel([17, 0, 0], [0, 1, 0]))
    assert str(PosVel([17, 0, 0], [0, 1, 0])).startswith("PosVel(")


# Test that the simplified functions all behave well when handed arrays as well
# as singletons


@composite
def array_pair(draw, dtype1, elements1, dtype2, elements2):
    s = draw(array_shapes())
    a = draw(arrays(dtype=dtype1, shape=s, elements=elements1))
    b = draw(arrays(dtype=dtype2, shape=s, elements=elements2))
    return s, a, b


@composite
def array_pair_broadcast(draw, dtype1, elements1, dtype2, elements2):
    s, s_a, s_b = draw(broadcastable_subshapes(array_shapes()))
    a = draw(arrays(dtype=dtype1, shape=s_a, elements=elements1))
    b = draw(arrays(dtype=dtype2, shape=s_b, elements=elements2))
    return s, a, b


@composite
def mjd_strs(draw):
    i = draw(integers(min_value=40000, max_value=60000))
    f = draw(floats(0, 1, allow_nan=False))
    return mjds_to_str(i, f)


@given(
    one_of(
        array_pair(
            np.int64,
            integers(min_value=40000, max_value=60000),
            float,
            floats(0, 1, allow_nan=False),
        ),
        array_pair_broadcast(
            np.int64,
            integers(min_value=40000, max_value=60000),
            float,
            floats(0, 1, allow_nan=False),
        ),
    )
)
def test_mjds_to_str_array(sif):
    s, i, f = sif
    r = mjds_to_str(i, f)
    assert hasattr(r, "dtype")
    assert np.shape(r) == s
    for r_i, i_i, f_i in np.nditer([r, i, f], flags=["refs_ok"]):
        assert r_i == mjds_to_str(i_i, f_i)


@given(
    one_of(
        array_pair(
            np.int64,
            integers(min_value=40000, max_value=60000),
            float,
            floats(0, 1, allow_nan=False),
        ),
        array_pair_broadcast(
            np.int64,
            integers(min_value=40000, max_value=60000),
            float,
            floats(0, 1, allow_nan=False),
        ),
    )
)
def test_mjds_to_str_array_roundtrip_doesnt_crash(sif):
    s, i, f = sif
    assume(s != ())
    str_to_mjds(mjds_to_str(i, f))


@given(
    one_of(
        array_pair(
            np.int64,
            integers(min_value=40000, max_value=60000),
            float,
            floats(0, 1, allow_nan=False),
        ),
        array_pair_broadcast(
            np.int64,
            integers(min_value=40000, max_value=60000),
            float,
            floats(0, 1, allow_nan=False),
        ),
    )
)
def test_mjds_to_str_array_roundtrip_close(sif):
    s, i, f = sif
    i_o, f_o = str_to_mjds(mjds_to_str(i, f))

    assert hasattr(i_o, "dtype")
    assert hasattr(f_o, "dtype")
    l = i.astype(np.longdouble) + f.astype(np.longdouble)
    l_o = i_o.astype(np.longdouble) + f_o.astype(np.longdouble)

    assert np.all(np.abs(l - l_o) * 86400 < 1e-9)


def test_mjds_to_str_singleton():
    assert isinstance(mjds_to_str(40000, 0.0), (str, bytes))


def test_str_to_mjds_singleton():
    jd1, jd2 = str_to_mjds("41498.0")
    assert isinstance(jd1, float)
    assert isinstance(jd2, float)


def test_str_to_mjds_exponential():
    assert str_to_mjds("4.1498e4") == str_to_mjds("41498")


def test_str_to_mjds_exponential_negative():
    str_to_mjds("4.1498e-4")


def test_str_to_mjds_exponential_fortran():
    assert str_to_mjds("4.1498d4") == str_to_mjds("41498")


def test_str_to_mjds_singleton_arrayobj():
    s = np.array(["41498.0"])[0]
    assert isinstance(s, str)
    jd1, jd2 = str_to_mjds(s)
    assert isinstance(jd1, float)
    assert isinstance(jd2, float)


def test_mjds_to_jds_singleton():
    jd1, jd2 = mjds_to_jds(40000, 0.0)
    assert isinstance(jd1, float)
    assert isinstance(jd2, float)


@given(arrays(object, array_shapes(), elements=mjd_strs()))
def test_str_to_mjds_array(s):
    i, f = str_to_mjds(s)
    assert np.shape(i) == np.shape(f) == np.shape(s)
    for i_i, f_i, s_i in np.nditer([i, f, s], flags=["refs_ok"]):
        assert i_i, f_i == str_to_mjds(s_i)


@given(
    one_of(
        array_pair(
            np.int64,
            integers(min_value=40000, max_value=60000),
            float,
            floats(0, 1, allow_nan=False),
        ),
        array_pair_broadcast(
            np.int64,
            integers(min_value=40000, max_value=60000),
            float,
            floats(0, 1, allow_nan=False),
        ),
    )
)
def test_mjds_to_jds_array(sif):
    s, i, f = sif
    jd1, jd2 = mjds_to_jds(i, f)
    assert np.shape(jd1) == np.shape(jd2) == s
    for jd1_i, jd2_i, i_i, f_i in np.nditer([jd1, jd2, i, f]):
        assert jd1_i, jd2_i == mjds_to_jds(i_i, f_i)


@given(
    one_of(
        array_pair(
            np.int64,
            integers(min_value=40000, max_value=60000),
            float,
            floats(0, 1, allow_nan=False),
        ),
        array_pair_broadcast(
            np.int64,
            integers(min_value=40000, max_value=60000),
            float,
            floats(0, 1, allow_nan=False),
        ),
    )
)
def test_mjds_to_jds_pulsar_array(sif):
    s, i, f = sif
    jd1, jd2 = mjds_to_jds_pulsar(i, f)
    assert np.shape(jd1) == np.shape(jd2) == s
    for jd1_i, jd2_i, i_i, f_i in np.nditer([jd1, jd2, i, f]):
        assert jd1_i, jd2_i == mjds_to_jds_pulsar(i_i, f_i)


@given(
    one_of(
        array_pair(
            np.int64,
            integers(min_value=2440000, max_value=2460000),
            float,
            floats(0, 1, allow_nan=False),
        ),
        array_pair_broadcast(
            np.int64,
            integers(min_value=2440000, max_value=2460000),
            float,
            floats(0, 1, allow_nan=False),
        ),
    )
)
@example(s12=((1,), np.array([2440000]), np.array([0.0])))
def test_jds_to_mjds_array(s12):
    s, jd1, jd2 = s12
    i, f = jds_to_mjds(jd1, jd2)
    assert np.shape(f) == s
    assert np.shape(i) == s
    for jd1_i, jd2_i, i_i, f_i in np.nditer([jd1, jd2, i, f]):
        assert i_i, f_i == jds_to_mjds(jd1_i, jd2_i)


@given(
    one_of(
        array_pair(
            np.int64,
            integers(min_value=2440000, max_value=2460000),
            float,
            floats(0, 1, allow_nan=False),
        ),
        array_pair_broadcast(
            np.int64,
            integers(min_value=2440000, max_value=2460000),
            float,
            floats(0, 1, allow_nan=False),
        ),
    )
)
def test_jds_to_mjds_pulsar_array(s12):
    s, jd1, jd2 = s12
    i, f = jds_to_mjds_pulsar(jd1, jd2)
    assert np.shape(f) == s
    assert np.shape(i) == s
    for jd1_i, jd2_i, i_i, f_i in np.nditer([jd1, jd2, i, f]):
        assert i_i, f_i == jds_to_mjds_pulsar(jd1_i, jd2_i)


# pulsar_mjd and related formats


@pytest.mark.parametrize(
    "format_, type_",
    [
        ("mjd", float),
        ("pulsar_mjd", float),
        ("mjd_long", np.longdouble),
        ("pulsar_mjd_long", np.longdouble),
        ("mjd_string", (str, bytes)),
        ("pulsar_mjd_string", (str, bytes)),
    ],
)
def test_singleton_type(format_, type_):
    t = Time.now()
    assert isinstance(getattr(t, format_), type_)
    t.format = format_
    assert isinstance(t.value, type_)


@pytest.mark.parametrize(
    "format_, val, val2",
    [
        ("mjd", 40000, 1e-10),
        ("pulsar_mjd", 40000, 1e-10),
        ("mjd_long", np.longdouble(40000) + np.longdouble(1e-10), None),
        ("mjd_long", np.longdouble(40000), np.longdouble(1e-10)),
        ("pulsar_mjd_long", np.longdouble(40000) + np.longdouble(1e-10), None),
        ("pulsar_mjd_long", np.longdouble(40000), np.longdouble(1e-10)),
        ("mjd_string", "40000.0000000001", None),
        ("pulsar_mjd_string", "40000.0000000001", None),
    ],
)
def test_singleton_import(format_, val, val2):
    Time(val=val, val2=val2, format=format_, scale="utc")


# time_to


@pytest.mark.parametrize("format_", ["mjd", "pulsar_mjd"])
def test_time_to_longdouble_types(format_):
    t = Time.now()
    t.format = format_
    assert isinstance(time_to_longdouble(t), np.longdouble)

    t2 = Time(val=50000.0, val2=np.linspace(0, 1, 10), format=format_, scale="utc")
    assert time_to_longdouble(t2).dtype == np.longdouble


@pytest.mark.parametrize(
    "format_, val",
    product(
        ["mjd_string", "pulsar_mjd_string"],
        [1, False, lambda: False, {1: 2, 3: 4}, {1, 2, 3, 4}],
    ),
)
def test_mjd_string_bogus_types(format_, val):
    with pytest.raises(ValueError):
        Time(val=val, format=format_, scale="utc")


@pytest.mark.parametrize("format_", ["mjd", "pulsar_mjd"])
def test_mjd_string_rejects_val2(format_):
    with pytest.raises(ValueError):
        Time(val="58000", val2="foo", format=format_, scale="utc")


def test_time_from_mjd_string_rejects_other_formats():
    with pytest.raises(ValueError):
        time_from_mjd_string("58000", format="cxcsec")


def test_dmxparse():
    """Test for dmxparse function."""
    m = tm.get_model(os.path.join(datadir, "B1855+09_NANOGrav_9yv1.gls.par"))
    t = toa.get_TOAs(os.path.join(datadir, "B1855+09_NANOGrav_9yv1.tim"))
    f = fitter.GLSFitter(toas=t, model=m)
    f.fit_toas()
    dmx = dmxparse(f, save=False)
    # make sure the start and end are not the same
    assert ((dmx["r2s"] - dmx["r1s"] > 0)).all()
    # Check exception handling
    m = tm.get_model(os.path.join(datadir, "B1855+09_NANOGrav_dfg+12_DMX.par"))
    t = toa.get_TOAs(os.path.join(datadir, "B1855+09_NANOGrav_dfg+12.tim"))
    f = fitter.WLSFitter(toas=t, model=m)
    f.fit_toas()
    dmx = dmxparse(f, save=False)


def test_dmxparse_write():
    # check output
    m = tm.get_model(os.path.join(datadir, "B1855+09_NANOGrav_9yv1.gls.par"))
    t = toa.get_TOAs(os.path.join(datadir, "B1855+09_NANOGrav_9yv1.tim"))
    f = fitter.GLSFitter(toas=t, model=m)
    f.fit_toas()
    w = io.StringIO()
    dmx = dmxparse(f, save=w)
    w.seek(0)
    assert len(w.read()) > 0


def test_dmxparse_write_default():
    # check output to default filename
    m = tm.get_model(os.path.join(datadir, "B1855+09_NANOGrav_9yv1.gls.par"))
    t = toa.get_TOAs(os.path.join(datadir, "B1855+09_NANOGrav_9yv1.tim"))
    f = fitter.GLSFitter(toas=t, model=m)
    f.fit_toas()
    dmx = dmxparse(f, save=True)
    with open("dmxparse.out") as r:
        assert len(r.read()) > 0
    os.remove("dmxparse.out")


def test_pmtot():
    """Test pmtot calculation"""
    from pint.utils import pmtot

    # This is ecliptic
    m = tm.get_model(os.path.join(datadir, "B1855+09_NANOGrav_9yv1.gls.par"))
    # Replace with units when we are at numpy 1.17+
    assert np.isclose(pmtot(m).value, 6.056830627)
    # This is euqatorial
    m2 = tm.get_model(os.path.join(datadir, "PSR_J0218+4232.par"))
    # Replace with units when we are at numpy 1.17+
    assert np.isclose(pmtot(m2).value, 6.323257250021364)
    m2.remove_component("AstrometryEquatorial")
    with pytest.raises(AttributeError):
        pmtot(m2)


def test_ftest():
    """Test for FTest. Numbers from example test."""
    chi2_1 = 5116.3297879409574835
    dof_1 = 4961
    chi2_2 = 5110.749818644068647
    dof_2 = 4960
    ft = FTest(chi2_1, dof_1, chi2_2, dof_2)
    # Test against scipy F-CDF, hardcoded test value
    assert np.isclose(0.020000171879625623, ft)


@pytest.mark.parametrize("dof_1,dof_2,seed", [(12, 9, 0), (101, 100, 0), (405, 400, 0)])
def test_Ftest_statistical(dof_1, dof_2, seed):
    """Verify that the F test reports about the right number of false positives.

    The F test reports the probability that the chi-squared would decrease by the
    observed amount even if the model is not actually a better fit. So this test
    generates some fake data where the model isn't any better a fit, and asks
    how often the F test probability is less than some threshold (say 0.01). This
    should occur in about threshold fraction of trials. We check this against a
    binomial distribution; by construction this test should fail for 2% of seeds,
    so just retry with a different seed if it fails.
    """
    random = np.random.default_rng(0)
    Fs = []
    for _ in range(10000):
        x = random.standard_normal(dof_1)
        Fs.append(FTest((x**2).sum(), dof_1, (x[:dof_2] ** 2).sum(), dof_2))
    threshold = 0.01
    assert (
        scipy.stats.binom(len(Fs), threshold).ppf(0.01)
        < sum(F < threshold for F in Fs)
        < scipy.stats.binom(len(Fs), threshold).ppf(0.99)
    )


def test_Ftest_chi2_increase():
    assert FTest(100, 100, 101, 99) == 1


def test_Ftest_dof_same():
    assert np.isnan(FTest(100, 100, 100, 100))


@pytest.mark.parametrize(
    "x, coeffs, order",
    [
        (1.2, [2], 1),
        (0.1, [2, 3], 1),
        (-1, [2, 3, 5], 1),
        (1.1, [2], 2),
        (1.3, [2, 3, 4, 5], 2),
        (1.3, [2, 3, 4, 5], 4),
        (1.3, [2, 3, 4, 5, 6], 4),
        (1.5, [2], 10),
        (1.7, [2, 3, 4], 0),
    ],
)
def test_taylor_horner_deriv(x, coeffs, order):
    def f(x):
        return taylor_horner(x, coeffs)

    df = Derivative(f, n=order)
    assert_allclose(df(x), taylor_horner_deriv(x, coeffs, order), atol=1e-11)


@pytest.mark.parametrize(
    "x, coeffs",
    [
        (1.2, [2]),
        (0.1, [2, 3]),
        (-1, [2, 3, 5]),
        (1.1, [2]),
        (1.3, [2, 3, 4, 5]),
        (1.5, [2]),
        (1.7, [2, 3, 4]),
    ],
)
def test_taylor_horner_equals_deriv(x, coeffs):
    assert_allclose(taylor_horner(x, coeffs), taylor_horner_deriv(x, coeffs, 0))


@pytest.mark.parametrize(
    "x, result, n",
    [(1 * u.s, 1 * u.m, 5), (1 * u.s, 1 * u.m, 1), (1 * u.km**2, 1 * u.m, 3)],
)
def test_taylor_horner_units_ok(x, result, n):
    coeffs = [result / x**i for i in range(n + 1)]
    taylor_horner(x, coeffs) + result


def test_list_parameters():
    list_parameters()


@given(
    tuples(binary(max_size=1_000_000), binary(max_size=1_000_000)).filter(
        lambda t: t[0] != t[1]
    )
)
def test_compute_hash_detects_changes(a_b):
    a, b = a_b
    with TemporaryDirectory() as tmp:
        tmp_path = Path(tmp)

        f = tmp_path / "file"
        f.write_bytes(a)
        h_a = compute_hash(f)
        f.write_bytes(b)
        h_b = compute_hash(f)
        assert h_a != h_b


@given(binary(max_size=1_000_000))
def test_compute_hash_accepts_no_change(a):
    with TemporaryDirectory() as tmp:
        tmp_path = Path(tmp)

        f = tmp_path / "file"
        f.write_bytes(a)
        h_a = compute_hash(f)

        g = tmp_path / "file2"
        g.write_bytes(a)
        h_b = compute_hash(g)

    assert h_a == h_b


def test_find_dmx():
    par = """
    PSR J1234+5678
    F0 1
    DM 10
    ELAT 10
    ELONG 0
    PEPOCH 54000
    DMXR1_0001 54000
    DMXR2_0001 55000
    DMX_0001 1
    DMXR1_0002 55000
    DMXR2_0002 56000
    DMX_0002 2
    """

    model = tm.get_model(io.StringIO(par))
    assert find_prefix_bytime(model, "DMX", 54500) == 1
    assert len(find_prefix_bytime(model, "DMX", 53500)) == 0


def test_merge_dmx():
    par = """
    PSR J1234+5678
    F0 1
    DM 10
    ELAT 10
    ELONG 0
    PEPOCH 54000
    DMXR1_0001 54000
    DMXR2_0001 55000
    DMX_0001 1
    DMXR1_0002 55000
    DMXR2_0002 56000
    DMX_0002 2
    """

    model = tm.get_model(io.StringIO(par))
    newindex = merge_dmx(model, 1, 2, value="mean")
    print(model, newindex)
    assert getattr(model, f"DMX_{newindex:04d}").value == 1.5


def test_convert_dm():
    dm = 10 * dmu
    dm_codata = convert_dispersion_measure(dm)

    assert np.isfinite(dm_codata)


<<<<<<< HEAD
@pytest.mark.parametrize(
    "t",
    [
        Time(55555, format="pulsar_mjd", scale="tdb", precision=9),
        55555 * u.d,
        55555.0,
        55555,
        "55555",
    ],
)
def test_parse_time(t):
    assert parse_time(t, scale="tdb") == Time(
        55555, format="pulsar_mjd", scale="tdb", precision=9
    )
=======
def test_print_color_examples():
    print_color_examples()
>>>>>>> 526f2b9e
<|MERGE_RESOLUTION|>--- conflicted
+++ resolved
@@ -53,11 +53,8 @@
     find_prefix_bytime,
     merge_dmx,
     convert_dispersion_measure,
-<<<<<<< HEAD
+    print_color_examples,
     parse_time,
-=======
-    print_color_examples,
->>>>>>> 526f2b9e
 )
 
 
@@ -850,7 +847,10 @@
     assert np.isfinite(dm_codata)
 
 
-<<<<<<< HEAD
+def test_print_color_examples():
+    print_color_examples()
+
+
 @pytest.mark.parametrize(
     "t",
     [
@@ -864,8 +864,4 @@
 def test_parse_time(t):
     assert parse_time(t, scale="tdb") == Time(
         55555, format="pulsar_mjd", scale="tdb", precision=9
-    )
-=======
-def test_print_color_examples():
-    print_color_examples()
->>>>>>> 526f2b9e
+    )