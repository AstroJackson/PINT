#!/usr/bin/env python
# This test is DISABLED because event_optimize requires PRESTO to be installed
# to get the fftfit module.  It can be run manually by people who have PRESTO
# Actually it's not disabled? Unclear what the above is supposed to mean.
import os
import shutil
import sys
from io import StringIO
from pathlib import Path

<<<<<<< HEAD
import pytest
import emcee.backends

=======
>>>>>>> 683da6ae
from pint.scripts import event_optimize
from pinttestdata import datadir


def test_result(tmp_path):
    parfile = datadir / "PSRJ0030+0451_psrcat.par"
    eventfile_orig = (
        datadir
        / "J0030+0451_P8_15.0deg_239557517_458611204_ft1weights_GEO_wt.gt.0.4.fits"
    )
    temfile = datadir / "templateJ0030.3gauss"
    eventfile = tmp_path / "event.fits"
    # We will write a pickle next to this file, let's make sure it's not under tests/
    shutil.copy(eventfile_orig, eventfile)

    p = Path.cwd()
    saved_stdout, sys.stdout = (sys.stdout, StringIO("_"))
    try:
        os.chdir(tmp_path)
        cmd = f"{eventfile} {parfile} {temfile} --weightcol=PSRJ0030+0451 --minWeight=0.9 --nwalkers=10 --nsteps=50 --burnin=10"
        event_optimize.main(cmd.split())
        lines = sys.stdout.getvalue()
        # Need to add some check here.
    finally:
        os.chdir(p)
        sys.stdout = saved_stdout


def test_backend(tmp_path):
    parfile = datadir / "PSRJ0030+0451_psrcat.par"
    eventfile_orig = (
        datadir
        / "J0030+0451_P8_15.0deg_239557517_458611204_ft1weights_GEO_wt.gt.0.4.fits"
    )
    temfile = datadir / "templateJ0030.3gauss"
    eventfile = tmp_path / "event.fits"
    # We will write a pickle next to this file, let's make sure it's not under tests/
    shutil.copy(eventfile_orig, eventfile)

    p = Path.cwd()
    saved_stdout, sys.stdout = (sys.stdout, StringIO("_"))
    try:
        import h5py

        samples = None
        os.chdir(tmp_path)
        # Running with backend
        cmd = f"{eventfile} {parfile} {temfile} --weightcol=PSRJ0030+0451 --minWeight=0.9 --nwalkers=10 --nsteps=50 --burnin=10 --backend"
        event_optimize.maxpost = -9e99
        event_optimize.numcalls = 0
        event_optimize.main(cmd.split())

        reader = emcee.backends.HDFBackend("J0030+0451_chains.h5")
        samples = reader.get_chain(discard=10)
        assert samples is not None
    except ImportError:
        pass
    finally:
        os.chdir(p)
        sys.stdout = saved_stdout<|MERGE_RESOLUTION|>--- conflicted
+++ resolved
@@ -8,12 +8,9 @@
 from io import StringIO
 from pathlib import Path
 
-<<<<<<< HEAD
 import pytest
 import emcee.backends
 
-=======
->>>>>>> 683da6ae
 from pint.scripts import event_optimize
 from pinttestdata import datadir
 
@@ -70,7 +67,7 @@
         samples = reader.get_chain(discard=10)
         assert samples is not None
     except ImportError:
-        pass
+        pytest.skip
     finally:
         os.chdir(p)
         sys.stdout = saved_stdout