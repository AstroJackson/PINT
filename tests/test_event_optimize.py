# #!/usr/bin/env python
# This test is DISABLED because event_optimize requires PRESTO to be installed
# to get the fftfit module.  It can be run manually by people who have PRESTO
# Actually it's not disabled? Unclear what the above is supposed to mean.
import os
import shutil
import sys
from io import StringIO
from pathlib import Path

import pytest
import numpy as np
import pickle
import scipy.stats as stats

from pint.scripts import event_optimize
from pinttestdata import datadir


def test_result(tmp_path):
    parfile = datadir / "PSRJ0030+0451_psrcat.par"
    eventfile_orig = (
        datadir
        / "J0030+0451_P8_15.0deg_239557517_458611204_ft1weights_GEO_wt.gt.0.4.fits"
    )
    temfile = datadir / "templateJ0030.3gauss"
    eventfile = tmp_path / "event.fits"
    # We will write a pickle next to this file, let's make sure it's not under tests/
    shutil.copy(eventfile_orig, eventfile)

    p = Path.cwd()
    saved_stdout, sys.stdout = (sys.stdout, StringIO("_"))
    try:
        os.chdir(tmp_path)
        cmd = f"{eventfile} {parfile} {temfile} --weightcol=PSRJ0030+0451 --minWeight=0.9 --nwalkers=10 --nsteps=50 --burnin 10"
        event_optimize.main(cmd.split())
        lines = sys.stdout.getvalue()
        # Need to add some check here.
    finally:
        os.chdir(p)
        sys.stdout = saved_stdout


def test_parallel(tmp_path):
    parfile = datadir / "PSRJ0030+0451_psrcat.par"
    eventfile_orig = (
        datadir
        / "J0030+0451_P8_15.0deg_239557517_458611204_ft1weights_GEO_wt.gt.0.4.fits"
    )
    temfile = datadir / "templateJ0030.3gauss"
    eventfile = tmp_path / "event.fits"
    # We will write a pickle next to this file, let's make sure it's not under tests/
    shutil.copy(eventfile_orig, eventfile)

    p = Path.cwd()
    saved_stdout, sys.stdout = (sys.stdout, StringIO("_"))

    np.random.seed(1)
    event_optimize.maxpost = -9e99
    event_optimize.numcalls = 0
    try:
        import pathos

        os.chdir(tmp_path)
        cmd = f"{eventfile} {parfile} {temfile} --weightcol=PSRJ0030+0451 --minWeight=0.9 --nwalkers=10 --nsteps=50 --burnin 10"
        event_optimize.main(cmd.split())
        with open("J0030+0451_samples.pickle", "rb") as f:
            samples1 = pickle.load(f)
        f.close
        np.random.seed(1)
        event_optimize.maxpost = -9e99
        event_optimize.numcalls = 0

        cmd = f"{eventfile} {parfile} {temfile} --weightcol=PSRJ0030+0451 --minWeight=0.9 --nwalkers=10 --nsteps=50 --burnin 10 --multicores"
        event_optimize.main(cmd.split())
        with open("J0030+0451_samples.pickle", "rb") as f:
            samples2 = pickle.load(f)
        f.close()

<<<<<<< HEAD
        for i in range(samples1.shape[1]):
            assert stats.ks_2samp(samples1[:, i], samples2[:, i])[1] == 1.0
    except ImportError:
        pytest.skip
=======
        for i in range(0, samples1.shape[1]):
            assert stats.ks_2samp(samples1[:, i], samples2[:, i])[1] == 1.0
    except ImportError:
        pass
>>>>>>> d164a0d8
    finally:
        os.chdir(p)
        sys.stdout = saved_stdout<|MERGE_RESOLUTION|>--- conflicted
+++ resolved
@@ -77,17 +77,10 @@
             samples2 = pickle.load(f)
         f.close()
 
-<<<<<<< HEAD
         for i in range(samples1.shape[1]):
             assert stats.ks_2samp(samples1[:, i], samples2[:, i])[1] == 1.0
     except ImportError:
         pytest.skip
-=======
-        for i in range(0, samples1.shape[1]):
-            assert stats.ks_2samp(samples1[:, i], samples2[:, i])[1] == 1.0
-    except ImportError:
-        pass
->>>>>>> d164a0d8
     finally:
         os.chdir(p)
         sys.stdout = saved_stdout