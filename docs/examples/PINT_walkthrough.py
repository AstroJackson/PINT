# ---
# jupyter:
#   jupytext:
#     formats: ipynb,py:percent
#     text_representation:
#       extension: .py
#       format_name: percent
#       format_version: '1.3'
<<<<<<< HEAD
#       jupytext_version: 1.11.2
=======
#       jupytext_version: 1.11.3
>>>>>>> c96712bc
#   kernelspec:
#     display_name: Python 3
#     language: python
#     name: python3
# ---

# %% [markdown]
# # PINT Example Session

# %% [markdown]
# The PINT homepage is at:  https://github.com/nanograv/PINT.
#
# The documentation is availble here: https://nanograv-pint.readthedocs.io/en/latest/index.html
#
# PINT can be run via a Python script, in an interactive session with ipython or jupyter, or using one of the command-line tools provided.

# %% [markdown]
# ## Times of Arrival (TOAs)

# %% [markdown]
# The raw data for PINT are TOAs, which can be read in from files in a variety of formats, or constructed programatically. PINT currently can read TEMPO, Tempo2, and ITOA text files, as well as a range of spacecraft FITS format event files (e.g. Fermi "FT1" and NICER .evt files).
#
# Note:  The first time TOAs get read in, lots of processing (can) happen, which can take some time. However, a  "pickle" file can be saved, so the next time the same file is loaded (if nothing has changed), the TOAs will be loaded from the pickle file, which is much faster.

# %%
from __future__ import print_function, division
import numpy as np
import astropy.units as u
from pprint import pprint

# %%
# %matplotlib inline
import matplotlib.pyplot as plt

# Turn on quantity support for plotting. This is very helpful!
from astropy.visualization import quantity_support

quantity_support()

# %%
# Here is how to create a single TOA in Python
# The first argument is an MJD(UTC) as a 2-double tuple to allow extended precision
# and the second argument is the TOA uncertainty
# Wherever possible, it is good to use astropy units on the values,
# but there are sensible defaults if you leave them out (us for uncertainty, MHz for freq)
import pint.toa as toa

a = toa.TOA(
    (54567, 0.876876876876876),
    4.5 * u.us,
    freq=1400.0 * u.MHz,
    obs="GBT",
    backend="GUPPI",
    name="guppi_56789.fits",
)
print(a)

# %%
# An example of reading a TOA file
import pint.toa as toa
import pint

t = toa.get_TOAs(pint.examplefile("NGC6440E.tim"), usepickle=False)

# %%
#  You can print a summary of the loaded TOAs
t.print_summary()

# %%
# The get_mjds() method returns an array of the MJDs for the TOAs
# Here is the MJD of the first TOA. Notice that is has the units of days
pprint(t.get_mjds())

# %% [markdown]
# TOAs are stored in a [Astropy Table](https://astropy.readthedocs.org/latest/table/)  in an instance of the TOAs class.

# %%
# List the table columns, which include pre-computed TDB times and
# solar system positions and velocities
t.table.colnames

# %% [markdown]
# Lots of cool things that tables can do...

# %%
# This pops open a browser window showing the contents of the table
# t.table.show_in_browser()

# %% [markdown]
# Can do fancy sorting, selecting, re-arranging very easily.

# %%
select = t.get_errors() < 20 * u.us
print(select)

# %%
pprint(t.table["tdb"][select])

# %% [markdown]
# TOAs objects have a select() method to select based on a boolean mask. This selection can be undone later with unselect.

# %%
t.print_summary()
t.select(select)
t.print_summary()
t.unselect()
t.print_summary()

# %% [markdown]
# PINT routines / classes / functions use [Astropy Units](https://astropy.readthedocs.org/latest/units/) internally and externally as much as possible:

# %%
pprint(t.get_errors())

# %% [markdown]
# The times in each row contain (or are derived from) [Astropy Time](https://astropy.readthedocs.org/latest/time/) objects:

# %%
toa0 = t.table["mjd"][0]

# %%
toa0.tai

# %% [markdown]
# But the most useful timescale, TDB is also stored in its own column as a long double numpy array, to maintain precision and keep from having to redo the conversion.
# *Note that is is the TOA time converted to the TDB timescale, but the Solar System delays have not been applied, so this is NOT what people call "barycentered times"*

# %%
pprint(t.table["tdbld"][:3])

# %% [markdown]
# ## Timing Models

# %% [markdown]
# Now let's define and load a timing model

# %%
import pint.models as models

m = models.get_model(pint.examplefile("NGC6440E.par"))

# %%
# Printing a model gives the parfile representation
print(m)

# %% [markdown]
# Timing models are composed of "delay" terms and "phase" terms, which are computed by the Components of the model. The delay terms are evaluated in order, going from terms local to the Solar System, which are needed for computing 'barycenter-corrected' TOAs, through terms for the binary system.

# %%
# delay_funcs lists all the delay functions in the model, and the order is important!
m.delay_funcs

# %% [markdown]
# The phase functions include the spindown model and an absolute phase definition (if the TZR parameters are specified).

# %%
# And phase_funcs holds a list of all the phase functions
m.phase_funcs

# %% [markdown]
# You can easily show/compute individual terms...

# %%
ds = m.solar_system_shapiro_delay(t)
pprint(ds)

# %% [markdown]
# The `get_mjds()` method can return the TOA times as either astropy Time objects (for high precision), or as double precisions Quantities (for easy plotting).

# %%
plt.plot(t.get_mjds(high_precision=False), ds.to(u.us), "+")
plt.xlabel("MJD")
plt.ylabel("Solar System Shapiro Delay ($\mu$s)")

# %% [markdown]
# Here are all of the terms added together:

# %%
pprint(m.delay(t))

# %%
pprint(m.phase(t))

# %% [markdown]
# ## Residuals

# %%
import pint.residuals

# %%
rs = pint.residuals.Residuals(t, m)

# %%
# Note that the Residuals object contains a toas member that has the TOAs used to compute
# the residuals, so you can use that to get the MJDs and uncertainties for each TOA
# Also note that plotting astropy Quantities must be enabled using
# astropy quanity_support() first (see beginning of this notebook)
plt.errorbar(
    rs.toas.get_mjds(),
    rs.time_resids.to(u.us),
    yerr=rs.toas.get_errors().to(u.us),
    fmt=".",
)
plt.title("%s Pre-Fit Timing Residuals" % m.PSR.value)
plt.xlabel("MJD")
plt.ylabel("Residual (us)")
plt.grid()

# %% [markdown]
# ## Fitting and Post-Fit residuals

# %% [markdown]
# The fitter is *completely* separate from the model and the TOA code.  So you can use any type of fitter with some easy coding to create a new subclass of `Fitter`.  This example uses PINT's Weighted Least Squares fitter. The return value for this fitter is the chi^2 after the fit.

# %%
import pint.fitter

f = pint.fitter.WLSFitter(t, m)
f.fit_toas()  # fit_toas() returns the final reduced chi squared

# %%
# You can now print a nice human-readable summary of the fit
f.print_summary()


# %%
# Lets plot the post-fit residuals
plt.errorbar(
    t.get_mjds(), f.resids.time_resids.to(u.us), t.get_errors().to(u.us), fmt="x"
)
plt.title("%s Post-Fit Timing Residuals" % m.PSR.value)
plt.xlabel("MJD")
plt.ylabel("Residual (us)")
plt.grid()

# %% [markdown]
# ## Other interesting things

# %% [markdown]
# We can make Barycentered TOAs in a single line, if you have a model and a TOAs object! These are TDB times with the Solar System delays applied (precisely which of the delay components are applied is changeable -- the default applies all delays before the ones associated with the binary system)

# %%
pprint(m.get_barycentric_toas(t))

# %%<|MERGE_RESOLUTION|>--- conflicted
+++ resolved
@@ -6,11 +6,7 @@
 #       extension: .py
 #       format_name: percent
 #       format_version: '1.3'
-<<<<<<< HEAD
-#       jupytext_version: 1.11.2
-=======
 #       jupytext_version: 1.11.3
->>>>>>> c96712bc
 #   kernelspec:
 #     display_name: Python 3
 #     language: python
